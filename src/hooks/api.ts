import {
  Backstop,
  BackstopPool,
  BackstopPoolUser,
  Pool,
  PoolEvent,
  poolEventFromEventResponse,
  PoolOracle,
  PoolUser,
  Positions,
  Reserve,
  UserBalance,
} from '@blend-capital/blend-sdk';
<<<<<<< HEAD
import { Address, Asset, Horizon, SorobanRpc, xdr } from '@stellar/stellar-sdk';
=======
import {
  Account,
  Address,
  Asset,
  BASE_FEE,
  Horizon,
  SorobanRpc,
  TransactionBuilder,
  xdr,
} from '@stellar/stellar-sdk';
>>>>>>> 7ba05ce8
import { useQuery, useQueryClient, UseQueryResult } from '@tanstack/react-query';
import { useSettings } from '../contexts';
import { useWallet } from '../contexts/wallet';
import { getTokenMetadataFromTOML, StellarTokenMetadata } from '../external/stellar-toml';
import { getTokenBalance } from '../external/token';

const DEFAULT_STALE_TIME = 30 * 1000;
const USER_STALE_TIME = 60 * 1000;
const BACKSTOP_ID = process.env.NEXT_PUBLIC_BACKSTOP || '';

//********** Query Client Data **********//

export function useQueryClientCacheCleaner(): {
  cleanWalletCache: () => void;
  cleanBackstopCache: () => void;
  cleanPoolCache: (poolId: string) => void;
  cleanBackstopPoolCache: (poolId: string) => void;
} {
  const queryClient = useQueryClient();

  const cleanWalletCache = () => {
    queryClient.invalidateQueries({
      predicate: (query) => query.queryKey[0] === 'balance' || query.queryKey[0] === 'account',
    });
  };

  const cleanBackstopCache = () => {
    queryClient.invalidateQueries({
      predicate: (query) => query.queryKey[0] === 'backstop',
    });
  };

  const cleanPoolCache = (poolId: string) => {
    queryClient.invalidateQueries({
      predicate: (query) =>
        (query.queryKey[0] === 'pool' || query.queryKey[0] === 'poolPositions') &&
        query.queryKey[1] === poolId,
    });
  };

  const cleanBackstopPoolCache = (poolId: string) => {
    cleanBackstopCache();
    queryClient.invalidateQueries({
      predicate: (query) =>
        (query.queryKey[0] === 'backstopPool' || query.queryKey[0] === 'backstopPoolUser') &&
        query.queryKey[1] === poolId,
    });
  };

  return { cleanWalletCache, cleanBackstopCache, cleanPoolCache, cleanBackstopPoolCache };
}

//********** Chain Data **********//

/**
 * Fetches the current block number from the RPC server.
 * @returns Query result with the current block number.
 */
export function useCurrentBlockNumber(): UseQueryResult<number, Error> {
  const { getRPCServer } = useSettings();
  return useQuery({
    staleTime: 5 * 1000,
    queryKey: ['blockNumber'],
    queryFn: async () => {
      const rpc = getRPCServer();
      const data = await rpc.getLatestLedger();
      return data.sequence;
    },
  });
}

//********** Pool Data **********//

/**
 * Fetches pool data for the given pool ID.
 * @param poolId - The pool ID
 * @param enabled - Whether the query is enabled (optional - defaults to true)
 * @returns Query result with the pool data.
 */
export function usePool(poolId: string, enabled: boolean = true): UseQueryResult<Pool, Error> {
  const { network } = useSettings();
  return useQuery({
    staleTime: DEFAULT_STALE_TIME,
    queryKey: ['pool', poolId],
    enabled: enabled && poolId !== '',
    queryFn: async () => {
      return await Pool.load(network, poolId);
    },
  });
}

/**
 * Fetch the oracle data for the given pool.
 * @param pool - The pool
 * @param enabled - Whether the query is enabled (optional - defaults to true)
 * @returns Query result with the oracle data.
 */
export function usePoolOracle(
  pool: Pool | undefined,
  enabled: boolean = true
): UseQueryResult<PoolOracle, Error> {
  return useQuery({
    staleTime: DEFAULT_STALE_TIME,
    queryKey: ['poolOracle', pool?.id],
    enabled: pool !== undefined && enabled,
    retry: 2,
    retryDelay: 1000,
    queryFn: async () => {
      if (pool !== undefined) {
        return await pool.loadOracle();
      }
    },
  });
}

/**
 * Fetch the user for the given pool and connected wallet.
 * @param poolId - The pool ID
 * @param enabled - Whether the query is enabled (optional - defaults to true)
 * @returns Query result with the user positions.
 */
export function usePoolUser(
  pool: Pool | undefined,
  enabled: boolean = true
): UseQueryResult<PoolUser, Error> {
  const { walletAddress, connected } = useWallet();
  return useQuery({
    staleTime: USER_STALE_TIME,
    queryKey: ['poolPositions', pool?.id, walletAddress],
    enabled: enabled && pool !== undefined && connected,
    placeholderData: new PoolUser(
      walletAddress,
      new Positions(new Map(), new Map(), new Map()),
      new Map()
    ),
    queryFn: async () => {
      if (pool !== undefined && walletAddress !== '') {
        return await pool.loadUser(walletAddress);
      }
    },
  });
}

//********** Backstop Data **********//

/**
 * Fetches the backstop data.
 * @param enabled - Whether the query is enabled (optional - defaults to true)
 * @returns Query result with the backstop data.
 */
export function useBackstop(enabled: boolean = true): UseQueryResult<Backstop, Error> {
  const { network } = useSettings();
  return useQuery({
    staleTime: DEFAULT_STALE_TIME,
    queryKey: ['backstop'],
    enabled,
    queryFn: async () => {
      return await Backstop.load(network, BACKSTOP_ID);
    },
  });
}

/**
 * Fetch the backstop pool data for the given pool ID.
 * @param poolId - The pool ID
 * @param enabled - Whether the query is enabled (optional - defaults to true)
 * @returns Query result with the backstop pool data.
 */
export function useBackstopPool(
  poolId: string,
  enabled: boolean = true
): UseQueryResult<BackstopPool, Error> {
  const { network } = useSettings();
  return useQuery({
    staleTime: DEFAULT_STALE_TIME,
    queryKey: ['backstopPool', poolId],
    enabled,
    queryFn: async () => {
      return await BackstopPool.load(network, BACKSTOP_ID, poolId);
    },
  });
}

/**
 * Fetch the backstop pool user data for the given pool and connected wallet.
 * @param poolId - The pool ID
 * @param enabled - Whether the query is enabled (optional - defaults to true)
 * @returns Query result with the backstop pool user data.
 */
export function useBackstopPoolUser(
  poolId: string,
  enabled: boolean = true
): UseQueryResult<BackstopPoolUser, Error> {
  const { network } = useSettings();
  const { walletAddress, connected } = useWallet();
  return useQuery({
    staleTime: USER_STALE_TIME,
    queryKey: ['backstopPoolUser', poolId, walletAddress],
    enabled: enabled && connected,
    placeholderData: new BackstopPoolUser(
      walletAddress,
      poolId,
      new UserBalance(BigInt(0), [], BigInt(0), BigInt(0)),
      undefined
    ),
    queryFn: async () => {
      if (walletAddress !== '') {
        return await BackstopPoolUser.load(network, BACKSTOP_ID, poolId, walletAddress);
      }
    },
  });
}

//********** General User Data **********//

/**
 * Fetch the account from Horizon for the connected wallet.
 * @param enabled - Whether the query is enabled (optional - defaults to true)
 * @returns Query result with the account data.
 */
export function useHorizonAccount(
  enabled: boolean = true
): UseQueryResult<Horizon.AccountResponse> {
  const { walletAddress, connected } = useWallet();
  const { network } = useSettings();
  return useQuery({
    staleTime: USER_STALE_TIME,
    queryKey: ['account', walletAddress],
    enabled: enabled && connected && walletAddress !== '',
    queryFn: async () => {
      if (walletAddress === '') {
        throw new Error('No wallet address');
      }
      let horizon = new Horizon.Server(network.horizonUrl, network.opts);
      return await horizon.loadAccount(walletAddress);
    },
  });
}

/**
 * Fetch the token balance for the given token ID and connected wallet.
 * Will use the Horizon account data if available.
 * @param tokenId - The token ID
 * @param asset - The Stellar asset (or undefined if a soroban token)
 * @param account - The Horizon account data
 * @param enabled - Whether the query is enabled (optional - defaults to true)
 * @returns Query result with the token balance.
 */
export function useTokenBalance(
  tokenId: string | undefined,
  asset: Asset | undefined,
  account: Horizon.AccountResponse | undefined,
  enabled: boolean = true
): UseQueryResult<bigint> {
  const { walletAddress, connected } = useWallet();
  const { network } = useSettings();
  return useQuery({
    staleTime: USER_STALE_TIME,
    queryKey: ['balance', tokenId, walletAddress, account?.last_modified_ledger],
    enabled: enabled && connected && !!account && walletAddress !== '',
    queryFn: async () => {
      if (walletAddress === '') {
        throw new Error('No wallet address');
      }
      if (tokenId === undefined || tokenId === '') {
        return BigInt(0);
      }

      if (account !== undefined && asset !== undefined) {
        let balance_line = account.balances.find((balance) => {
          if (balance.asset_type == 'native') {
            // @ts-ignore
            return asset.isNative();
          }
          return (
            // @ts-ignore
            balance.asset_code === asset.getCode() &&
            // @ts-ignore
            balance.asset_issuer === asset.getIssuer()
          );
        });
        if (balance_line !== undefined) {
          return BigInt(balance_line.balance.replace('.', ''));
        }
      }
      let rpc = new SorobanRpc.Server(network.rpc, network.opts);
      return await getTokenBalance(rpc, network.passphrase, tokenId, new Address(walletAddress));
    },
  });
}

<<<<<<< HEAD
//********** Auction Data **********//

const AUCTION_EVENT_FILTERS = [
  [xdr.ScVal.scvSymbol('fill_auction').toXDR('base64'), '*', '*'],
  [xdr.ScVal.scvSymbol('delete_liquidation_auction').toXDR('base64'), '*'],
  [xdr.ScVal.scvSymbol('new_liquidation_auction').toXDR('base64'), '*'],
  [xdr.ScVal.scvSymbol('new_auction').toXDR('base64'), '*'],
  [xdr.ScVal.scvSymbol('delete_liquidation_auction').toXDR('base64'), '*'],
];
/**
 * Fetch auction related events for the given pool ID.
 * @param poolId - The pool ID
 * @param enabled - Whether the query is enabled (optional - defaults to true)
 * @returns An array of parsed pool events.
 */
export function useAuctionEventsLongQuery(
  poolId: string,
  enabled: boolean = true
): UseQueryResult<PoolEvent[], Error> {
  const { network } = useSettings();
  return useQuery({
    staleTime: USER_STALE_TIME,
    queryKey: ['auctionEventsLong', poolId],
    enabled,
    queryFn: async () => {
      try {
        let events: PoolEvent[] = [];
        const rpc = new SorobanRpc.Server(network.rpc, network.opts);
        const latestLedger = (await rpc.getLatestLedger()).sequence;
        let queryLedger = Math.round(latestLedger - (60 * 60 * 12) / 6);
        queryLedger = Math.max(queryLedger, 100);

        let resp = await rpc._getEvents({
          startLedger: queryLedger,
          filters: [
            {
              type: 'contract',
              contractIds: [poolId],
              topics: AUCTION_EVENT_FILTERS,
            },
          ],
          limit: 1000,
        });
        let cursor = '';
        while (resp.events.length > 0) {
          for (const raw_event of resp.events) {
            let blendPoolEvent = poolEventFromEventResponse(raw_event);
            if (blendPoolEvent) {
              events.push(blendPoolEvent);
            }
          }
          cursor = resp.events[resp.events.length - 1].pagingToken;

          resp = await rpc._getEvents({
            cursor: cursor,
            filters: [
              {
                type: 'contract',
                contractIds: [poolId],
                topics: AUCTION_EVENT_FILTERS,
              },
            ],
            limit: 100,
          });
        }
        return events;
      } catch (e) {
        console.error('Error fetching auction events', e);
        return [];
      }
    },
  });
}

/**
 * Fetch auction related events for the given pool ID.
 * @param poolId - The pool ID
 * @param curser - The cursor for the query
 * @param enabled - Whether the query is enabled (optional - defaults to true)
 * @returns An object containing an events and latestLedger field.
 */
export function useAuctionEventsShortQuery(
  poolId: string,
  curser: string,
  enabled: boolean = true
): UseQueryResult<{ events: PoolEvent[]; latestLedger: number }, Error> {
  const { network } = useSettings();
  return useQuery({
    queryKey: ['auctionEventsShort', poolId, curser],
    enabled,
    refetchInterval: 5 * 1000,
    queryFn: async () => {
      try {
        let events: PoolEvent[] = [];
        const rpc = new SorobanRpc.Server(network.rpc, network.opts);

        let resp = await rpc._getEvents({
          cursor: curser,
          filters: [
            {
              type: 'contract',
              contractIds: [poolId],
              topics: AUCTION_EVENT_FILTERS,
            },
          ],
          limit: 1000,
        });
        let cursor = '';
        while (resp.events.length > 0) {
          for (const raw_event of resp.events) {
            let blendPoolEvent = poolEventFromEventResponse(raw_event);
            if (blendPoolEvent) {
              events.push(blendPoolEvent);
            }
          }
          cursor = resp.events[resp.events.length - 1].pagingToken;
          if (resp.events.length >= 100) {
            resp = await rpc._getEvents({
              cursor: cursor,
              filters: [
                {
                  type: 'contract',
                  contractIds: [poolId],
                  topics: AUCTION_EVENT_FILTERS,
                },
              ],
              limit: 100,
            });
          } else {
            resp.events = [];
          }
        }
        return { events, latestLedger: resp.latestLedger };
      } catch (e) {
        console.error('Error fetching auction events', e);
        return undefined;
      }
=======
/**
 * Fetch the simulating result for a given operation.
 * @param operation_str - The operation XDR string in base64
 * @param enabled - Whether the query is enabled (optional - defaults to true)
 * @returns Query result with the simulation transaction response.
 */
export function useSimulateOperation<T>(
  operation_str: string,
  enabled: boolean = true
): UseQueryResult<SorobanRpc.Api.SimulateTransactionResponse> {
  const { walletAddress, connected } = useWallet();
  const { network } = useSettings();
  return useQuery({
    staleTime: USER_STALE_TIME,
    queryKey: ['sim', operation_str],
    enabled: enabled && connected && walletAddress !== '',
    queryFn: async () => {
      if (walletAddress === '') {
        throw new Error('No wallet address');
      }
      let operation = xdr.Operation.fromXDR(operation_str, 'base64');
      let rpc = new SorobanRpc.Server(network.rpc, network.opts);
      const account = new Account(walletAddress, '123');
      const tx_builder = new TransactionBuilder(account, {
        networkPassphrase: network.passphrase,
        fee: BASE_FEE,
        timebounds: { minTime: 0, maxTime: Math.floor(Date.now() / 1000) + 5 * 60 * 1000 },
      }).addOperation(operation);
      const transaction = tx_builder.build();
      return await rpc.simulateTransaction(transaction);
>>>>>>> 7ba05ce8
    },
  });
}

//********** Misc Data **********//

/**
 * Fetch the token metadata for the given reserve.
 * @param reserve - The reserve
 * @param enabled - Whether the query is enabled (optional - defaults to true)
 * @returns Query result with the token metadata.
 */
export function useTokenMetadataFromToml(
  reserve: Reserve,
  enabled: boolean = true
): UseQueryResult<StellarTokenMetadata, Error> {
  const { network } = useSettings();
  return useQuery({
    staleTime: Infinity,
    queryKey: ['tokenMetadata', reserve.assetId],
    enabled,
    queryFn: async () => {
      const horizon = new Horizon.Server(network.horizonUrl, network.opts);
      return await getTokenMetadataFromTOML(horizon, reserve);
    },
  });
}<|MERGE_RESOLUTION|>--- conflicted
+++ resolved
@@ -3,28 +3,13 @@
   BackstopPool,
   BackstopPoolUser,
   Pool,
-  PoolEvent,
-  poolEventFromEventResponse,
   PoolOracle,
   PoolUser,
   Positions,
   Reserve,
   UserBalance,
 } from '@blend-capital/blend-sdk';
-<<<<<<< HEAD
-import { Address, Asset, Horizon, SorobanRpc, xdr } from '@stellar/stellar-sdk';
-=======
-import {
-  Account,
-  Address,
-  Asset,
-  BASE_FEE,
-  Horizon,
-  SorobanRpc,
-  TransactionBuilder,
-  xdr,
-} from '@stellar/stellar-sdk';
->>>>>>> 7ba05ce8
+import { Address, Asset, Horizon, SorobanRpc } from '@stellar/stellar-sdk';
 import { useQuery, useQueryClient, UseQueryResult } from '@tanstack/react-query';
 import { useSettings } from '../contexts';
 import { useWallet } from '../contexts/wallet';
@@ -316,7 +301,6 @@
   });
 }
 
-<<<<<<< HEAD
 //********** Auction Data **********//
 
 const AUCTION_EVENT_FILTERS = [
@@ -454,7 +438,10 @@
         console.error('Error fetching auction events', e);
         return undefined;
       }
-=======
+    },
+  });
+}
+
 /**
  * Fetch the simulating result for a given operation.
  * @param operation_str - The operation XDR string in base64
@@ -485,7 +472,6 @@
       }).addOperation(operation);
       const transaction = tx_builder.build();
       return await rpc.simulateTransaction(transaction);
->>>>>>> 7ba05ce8
     },
   });
 }
