import {
  BackstopClaimArgs,
  BackstopContract,
  ContractErrorType,
  Network,
  parseError,
  PoolBackstopActionArgs,
  PoolClaimArgs,
  PoolContract,
  Positions,
  SubmitArgs,
} from '@blend-capital/blend-sdk';
import {
  FreighterModule,
  ISupportedWallet,
  LobstrModule,
  StellarWalletsKit,
  WalletNetwork,
  xBullModule,
<<<<<<< HEAD
} from '@creit.tech/stellar-wallets-kit/build/index';
=======
  XBULL_ID,
} from '@creit.tech/stellar-wallets-kit/build/main';
>>>>>>> 1c751f06
import { getNetworkDetails as getFreighterNetwork } from '@stellar/freighter-api';
import {
  Asset,
  BASE_FEE,
  Networks,
  Operation,
  SorobanRpc,
  Transaction,
  TransactionBuilder,
  xdr,
} from '@stellar/stellar-sdk';
import React, { useContext, useEffect, useState } from 'react';
import { useLocalStorageState } from '../hooks';
import { useStore } from '../store/store';
import {
  CometClient,
  cometPoolDepositArgs,
  cometPoolGetDepositAmountByLPArgs,
} from '../utils/comet';
import { useSettings } from './settings';

export interface IWalletContext {
  connected: boolean;
  walletAddress: string;
  txStatus: TxStatus;
  lastTxHash: string | undefined;
  lastTxFailure: string | undefined;
  txType: TxType;
  walletId: string | undefined;

  isLoading: boolean;
  connect: () => Promise<void>;
  disconnect: () => void;
  clearLastTx: () => void;
  restore: (sim: SorobanRpc.Api.SimulateTransactionRestoreResponse) => Promise<void>;
  poolSubmit: (
    poolId: string,
    submitArgs: SubmitArgs,
    sim: boolean
  ) => Promise<SorobanRpc.Api.SimulateTransactionResponse | undefined>;
  poolClaim: (
    poolId: string,
    claimArgs: PoolClaimArgs,
    sim: boolean
  ) => Promise<SorobanRpc.Api.SimulateTransactionResponse | undefined>;
  backstopDeposit(
    args: PoolBackstopActionArgs,
    sim: boolean
  ): Promise<SorobanRpc.Api.SimulateTransactionResponse | undefined>;
  backstopWithdraw(
    args: PoolBackstopActionArgs,
    sim: boolean
  ): Promise<SorobanRpc.Api.SimulateTransactionResponse | undefined>;
  backstopQueueWithdrawal(
    args: PoolBackstopActionArgs,
    sim: boolean
  ): Promise<SorobanRpc.Api.SimulateTransactionResponse | undefined>;
  backstopDequeueWithdrawal(
    args: PoolBackstopActionArgs,
    sim: boolean
  ): Promise<SorobanRpc.Api.SimulateTransactionResponse | undefined>;
  backstopClaim(
    args: BackstopClaimArgs,
    sim: boolean
  ): Promise<SorobanRpc.Api.SimulateTransactionResponse | undefined>;
  backstopMintByDepositTokenAmount(
    args: cometPoolDepositArgs,
    sim: boolean,
    lpTokenAddress: string
  ): Promise<SorobanRpc.Api.SimulateTransactionResponse | undefined>;
  backstopMintByLPTokenAmount(
    args: cometPoolGetDepositAmountByLPArgs,
    sim: boolean,
    lpTokenAddress: string
  ): Promise<SorobanRpc.Api.SimulateTransactionResponse | undefined>;
  faucet(): Promise<undefined>;
  createTrustline(asset: Asset): Promise<void>;
  getNetworkDetails(): Promise<Network & { horizonUrl: string }>;
}

export enum TxStatus {
  NONE,
  BUILDING,
  SIGNING,
  SUBMITTING,
  SUCCESS,
  FAIL,
}

export enum TxType {
  // Submit a contract invocation
  CONTRACT,
  // A transaction that is a pre-requisite for another transaction
  PREREQ,
}

const WalletContext = React.createContext<IWalletContext | undefined>(undefined);

export const WalletProvider = ({ children = null as any }) => {
  const { lastPool } = useSettings();

  const network = useStore((state) => state.network);
  const rpc = useStore((state) => state.rpcServer());
  const loadBlendData = useStore((state) => state.loadBlendData);
  const loadUserData = useStore((state) => state.loadUserData);
  const clearUserData = useStore((state) => state.clearUserData);

  const [connected, setConnected] = useState<boolean>(false);
  const [autoConnect, setAutoConnect] = useLocalStorageState('autoConnectWallet', 'false');
  const [loadingSim, setLoadingSim] = useState<boolean>(false);
  const [txStatus, setTxStatus] = useState<TxStatus>(TxStatus.NONE);
  const [txHash, setTxHash] = useState<string | undefined>(undefined);
  const [txFailure, setTxFailure] = useState<string | undefined>(undefined);
  const [txType, setTxType] = useState<TxType>(TxType.CONTRACT);
  // wallet state
  const [walletAddress, setWalletAddress] = useState<string>('');

  const walletKit: StellarWalletsKit = new StellarWalletsKit({
    network: network.passphrase as WalletNetwork,
    selectedWalletId: autoConnect !== undefined && autoConnect !== 'false' ? autoConnect : XBULL_ID,
    modules: [new xBullModule(), new FreighterModule(), new LobstrModule()],
  });

  useEffect(() => {
    if (!connected && autoConnect !== 'false') {
      // @dev: timeout ensures chrome has the ability to load extensions
      setTimeout(() => {
        handleSetWalletAddress();
      }, 500);
    }
    // eslint-disable-next-line react-hooks/exhaustive-deps
  }, [autoConnect]);

  function setFailureMessage(message: string | undefined) {
    if (message) {
      // some contract failures include diagnostic information. If so, try and remove it.
      let substrings = message.split('Event log (newest first):');
      if (substrings.length > 1) {
        setTxFailure(substrings[0].trimEnd());
      }
    }
  }

  /**
   * Connect a wallet to the application via the walletKit
   */
  async function handleSetWalletAddress() {
    try {
      const publicKey = await walletKit.getPublicKey();
      setWalletAddress(publicKey);
      setConnected(true);
      await loadUserData(publicKey);
    } catch (e: any) {
      console.error('Unable to load wallet information: ', e);
    }
  }

  /**
   * Open up a modal to connect the user's browser wallet
   */
  async function connect() {
    try {
      await walletKit.openModal({
        onWalletSelected: async (option: ISupportedWallet) => {
          walletKit.setWallet(option.id);
          setAutoConnect(option.id);
          await handleSetWalletAddress();
        },
      });
    } catch (e: any) {
      console.error('Unable to connect wallet: ', e);
    }
  }

  function disconnect() {
    clearUserData();
    setWalletAddress('');
    setConnected(false);
    setAutoConnect('false');
  }

  /**
   * Sign an XDR string with the connected user's wallet
   * @param xdr - The XDR to sign
   * @param networkPassphrase - The network passphrase
   * @returns - The signed XDR as a base64 string
   */
  async function sign(xdr: string): Promise<string> {
    if (connected) {
      setTxStatus(TxStatus.SIGNING);
      try {
        let { result } = await walletKit.signTx({
          xdr: xdr,
          publicKeys: [walletAddress],
          network: network.passphrase as WalletNetwork,
        });
        setTxStatus(TxStatus.SUBMITTING);
        return result;
      } catch (e: any) {
        if (e === 'User declined access') {
          setTxFailure('Transaction rejected by wallet.');
        } else if (typeof e === 'string') {
          setTxFailure(e);
        }

        setTxStatus(TxStatus.FAIL);
        throw e;
      }
    } else {
      throw new Error('Not connected to a wallet');
    }
  }

  async function restore(sim: SorobanRpc.Api.SimulateTransactionRestoreResponse): Promise<void> {
    let account = await rpc.getAccount(walletAddress);
    setTxStatus(TxStatus.BUILDING);
    let fee = parseInt(sim.restorePreamble.minResourceFee) + parseInt(BASE_FEE);
    let restore_tx = new TransactionBuilder(account, { fee: fee.toString() })
      .setNetworkPassphrase(network.passphrase)
      .setTimeout(0)
      .setSorobanData(sim.restorePreamble.transactionData.build())
      .addOperation(Operation.restoreFootprint({}))
      .build();
    let signed_restore_tx = new Transaction(await sign(restore_tx.toXDR()), network.passphrase);
    setTxType(TxType.PREREQ);
    await sendTransaction(signed_restore_tx);
  }

  async function sendTransaction(transaction: Transaction): Promise<boolean> {
    let send_tx_response = await rpc.sendTransaction(transaction);
    let curr_time = Date.now();

    // Attempt to send the transaction and poll for the result
    while (send_tx_response.status !== 'PENDING' && Date.now() - curr_time < 5000) {
      await new Promise((resolve) => setTimeout(resolve, 1000));
      send_tx_response = await rpc.sendTransaction(transaction);
    }
    if (send_tx_response.status !== 'PENDING') {
      let error = parseError(send_tx_response);
      setFailureMessage(ContractErrorType[error.type]);
      setTxStatus(TxStatus.FAIL);
    }

    let get_tx_response = await rpc.getTransaction(send_tx_response.hash);
    while (get_tx_response.status === 'NOT_FOUND') {
      await new Promise((resolve) => setTimeout(resolve, 1000));
      get_tx_response = await rpc.getTransaction(send_tx_response.hash);
    }

    let hash = transaction.hash().toString('hex');
    setTxHash(hash);
    if (get_tx_response.status === 'SUCCESS') {
      console.log('Successfully submitted transaction: ', hash);
      setTxStatus(TxStatus.SUCCESS);
      return true;
    } else {
      console.log('Failed Transaction Hash: ', hash);
      let error = parseError(get_tx_response);
      setFailureMessage(ContractErrorType[error.type]);
      setTxStatus(TxStatus.FAIL);
      return false;
    }
  }

  async function simulateOperation(
    operation: xdr.Operation
  ): Promise<SorobanRpc.Api.SimulateTransactionResponse> {
    try {
      setLoadingSim(true);
      const account = await rpc.getAccount(walletAddress);
      const tx_builder = new TransactionBuilder(account, {
        networkPassphrase: network.passphrase,
        fee: BASE_FEE,
        timebounds: { minTime: 0, maxTime: Math.floor(Date.now() / 1000) + 5 * 60 * 1000 },
      }).addOperation(operation);
      const transaction = tx_builder.build();
      const simulation = await rpc.simulateTransaction(transaction);
      setLoadingSim(false);
      return simulation;
    } catch (e) {
      setLoadingSim(false);
      throw e;
    }
  }

  async function invokeSorobanOperation<T>(operation: xdr.Operation, poolId?: string | undefined) {
    try {
      const account = await rpc.getAccount(walletAddress);
      const tx_builder = new TransactionBuilder(account, {
        networkPassphrase: network.passphrase,
        fee: BASE_FEE,
        timebounds: { minTime: 0, maxTime: Math.floor(Date.now() / 1000) + 5 * 60 * 1000 },
      }).addOperation(operation);
      const transaction = tx_builder.build();
      const simResponse = await simulateOperation(operation);
      const assembled_tx = SorobanRpc.assembleTransaction(transaction, simResponse).build();
      const signedTx = await sign(assembled_tx.toXDR());
      const tx = new Transaction(signedTx, network.passphrase);
      const result = await sendTransaction(tx);
      if (result) {
        try {
          await loadBlendData(true, poolId, walletAddress);
        } catch {
          console.error('Failed reloading blend data for account: ', walletAddress);
        }
      }
    } catch (e: any) {
      console.error('Failed submitting transaction: ', e);
      setFailureMessage(e?.message);
      setTxStatus(TxStatus.FAIL);
    }
  }

  function clearLastTx() {
    setTxStatus(TxStatus.NONE);
    setTxHash(undefined);
    setTxFailure(undefined);
    setTxType(TxType.CONTRACT);
  }

  //********** Pool Functions ***********/

  /**
   * Submit a request to the pool
   * @param poolId - The contract address of the pool
   * @param submitArgs - The "submit" function args
   * @param sim - "true" if simulating the transaction, "false" if submitting
   * @returns The Positions, or undefined
   */
  async function poolSubmit(
    poolId: string,
    submitArgs: SubmitArgs,
    sim: boolean
  ): Promise<SorobanRpc.Api.SimulateTransactionResponse | undefined> {
    if (connected) {
      const pool = new PoolContract(poolId);
      const operation = xdr.Operation.fromXDR(pool.submit(submitArgs), 'base64');
      if (sim) {
        return await simulateOperation(operation);
      }
      await invokeSorobanOperation<Positions>(operation, poolId);
    }
  }

  /**
   * Claim emissions from the pool
   * @param poolId - The contract address of the pool
   * @param claimArgs - The "claim" function args
   * @param sim - "true" if simulating the transaction, "false" if submitting
   * @returns The Positions, or undefined
   */
  async function poolClaim(
    poolId: string,
    claimArgs: PoolClaimArgs,
    sim: boolean
  ): Promise<SorobanRpc.Api.SimulateTransactionResponse | undefined> {
    if (connected) {
      const pool = new PoolContract(poolId);
      const operation = xdr.Operation.fromXDR(pool.claim(claimArgs), 'base64');
      if (sim) {
        return await simulateOperation(operation);
      }
      await invokeSorobanOperation(operation, poolId);
    }
  }

  //********** Backstop Functions ***********/

  /**
   * Execute an deposit against the backstop
   * @param args - The args of the deposit
   * @param sim - "true" if simulating the transaction, "false" if submitting
   * @returns The Positions, or undefined
   */
  async function backstopDeposit(
    args: PoolBackstopActionArgs,
    sim: boolean
  ): Promise<SorobanRpc.Api.SimulateTransactionResponse | undefined> {
    if (connected && process.env.NEXT_PUBLIC_BACKSTOP) {
      let backstop = new BackstopContract(process.env.NEXT_PUBLIC_BACKSTOP);
      let operation = xdr.Operation.fromXDR(backstop.deposit(args), 'base64');
      if (sim) {
        return await simulateOperation(operation);
      }
      await invokeSorobanOperation(operation);
    }
  }

  /**
   * Execute an withdraw against the backstop
   * @param args - The args of the withdraw
   * @param sim - "true" if simulating the transaction, "false" if submitting
   * @returns The Positions, or undefined
   */
  async function backstopWithdraw(
    args: PoolBackstopActionArgs,
    sim: boolean
  ): Promise<SorobanRpc.Api.SimulateTransactionResponse | undefined> {
    if (connected && process.env.NEXT_PUBLIC_BACKSTOP) {
      let backstop = new BackstopContract(process.env.NEXT_PUBLIC_BACKSTOP);
      let operation = xdr.Operation.fromXDR(backstop.withdraw(args), 'base64');
      if (sim) {
        return await simulateOperation(operation);
      }
      await invokeSorobanOperation(operation);
    }
  }

  /**
   * Execute an queue withdrawal against the backstop
   * @param args - The args of the queue withdrawal
   * @param sim - "true" if simulating the transaction, "false" if submitting
   * @returns The Positions, or undefined
   */
  async function backstopQueueWithdrawal(
    args: PoolBackstopActionArgs,
    sim: boolean
  ): Promise<SorobanRpc.Api.SimulateTransactionResponse | undefined> {
    if (connected && process.env.NEXT_PUBLIC_BACKSTOP) {
      let backstop = new BackstopContract(process.env.NEXT_PUBLIC_BACKSTOP);
      let operation = xdr.Operation.fromXDR(backstop.queueWithdrawal(args), 'base64');
      if (sim) {
        return await simulateOperation(operation);
      }
      await invokeSorobanOperation(operation);
    }
  }

  /**
   * Execute an dequeue withdrawal against the backstop
   * @param args - The args of the queue withdrawal
   * @param sim - "true" if simulating the transaction, "false" if submitting
   * @returns The Positions, or undefined
   */
  async function backstopDequeueWithdrawal(
    args: PoolBackstopActionArgs,
    sim: boolean
  ): Promise<SorobanRpc.Api.SimulateTransactionResponse | undefined> {
    if (connected && process.env.NEXT_PUBLIC_BACKSTOP) {
      let backstop = new BackstopContract(process.env.NEXT_PUBLIC_BACKSTOP);
      let operation = xdr.Operation.fromXDR(backstop.dequeueWithdrawal(args), 'base64');
      if (sim) {
        return await simulateOperation(operation);
      }
      await invokeSorobanOperation(operation);
    }
  }

  /**
   * Claim emissions from the backstop
   * @param claimArgs - The "claim" function args
   * @param sim - "true" if simulating the transaction, "false" if submitting
   * @returns The claimed amount
   */
  async function backstopClaim(
    claimArgs: BackstopClaimArgs,
    sim: boolean
  ): Promise<SorobanRpc.Api.SimulateTransactionResponse | undefined> {
    if (connected && process.env.NEXT_PUBLIC_BACKSTOP) {
      let backstop = new BackstopContract(process.env.NEXT_PUBLIC_BACKSTOP);
      let operation = xdr.Operation.fromXDR(backstop.claim(claimArgs), 'base64');
      if (sim) {
        return await simulateOperation(operation);
      }
      await invokeSorobanOperation(operation);
    }
  }
  /**
   * Execute a mint for the Backstop LP token using deposit token amount
   * @param args - The args of the deposit
   * @param sim - "true" if simulating the transaction, "false" if submitting
   * @returns The Positions, or undefined
   */
  async function backstopMintByDepositTokenAmount(
    { depositTokenAddress, depositTokenAmount, minLPTokenAmount }: cometPoolDepositArgs,
    sim: boolean,
    lpTokenAddress: string
  ): Promise<SorobanRpc.Api.SimulateTransactionResponse | undefined> {
    try {
      if (connected) {
        let cometClient = new CometClient(lpTokenAddress);
        let operation = cometClient.depositTokenInGetLPOut(
          depositTokenAddress,
          depositTokenAmount,
          minLPTokenAmount,
          walletAddress
        );
        if (sim) {
          return await simulateOperation(operation);
        }
        await invokeSorobanOperation(operation);
      }
    } catch (e) {
      throw e;
    }
  }
  /**
   * Execute a mint for the Backstop LP token using LP token amount
   * @param args - The args of the deposit
   * @param sim - "true" if simulating the transaction, "false" if submitting
   * @returns The Positions, or undefined
   */
  async function backstopMintByLPTokenAmount(
    {
      depositTokenAddress,
      LPTokenAmount,
      maxDepositTokenAmount,
    }: cometPoolGetDepositAmountByLPArgs,
    sim: boolean,
    lpTokenAddress: string
  ): Promise<SorobanRpc.Api.SimulateTransactionResponse | undefined> {
    if (connected) {
      let cometClient = new CometClient(lpTokenAddress);
      let operation = cometClient.depositTokenInGetLPOut(
        depositTokenAddress,
        LPTokenAmount,
        maxDepositTokenAmount,
        walletAddress
      );
      if (sim) {
        return await simulateOperation(operation);
      }
      await invokeSorobanOperation(operation);
    }
  }

  async function faucet(): Promise<undefined> {
    if (connected && process.env.NEXT_PUBLIC_PASSPHRASE === Networks.TESTNET) {
      const url = `https://ewqw4hx7oa.execute-api.us-east-1.amazonaws.com/getAssets?userId=${walletAddress}`;
      try {
        setTxStatus(TxStatus.BUILDING);
        const resp = await fetch(url, { method: 'GET' });
        const txEnvelopeXDR = await resp.text();
        let transaction = new Transaction(
          xdr.TransactionEnvelope.fromXDR(txEnvelopeXDR, 'base64'),
          network.passphrase
        );

        let signedTx = new Transaction(await sign(transaction.toXDR()), network.passphrase);
        await sendTransaction(signedTx);
        try {
          // reload Horizon account after submission
          try {
            await loadUserData(walletAddress);
          } catch {
            console.error('Failed loading account: ', walletAddress);
          }

          return;
        } catch (e: any) {
          console.error('Failed submitting transaction: ', e);
          setFailureMessage(e?.message);
          setTxStatus(TxStatus.FAIL);
          return undefined;
        }
      } catch (e) {}
    }
  }

  async function createTrustline(asset: Asset) {
    try {
      if (connected) {
        const trustlineOperation = Operation.changeTrust({
          asset: asset,
        });
        const account = await rpc.getAccount(walletAddress);
        const tx_builder = new TransactionBuilder(account, {
          networkPassphrase: network.passphrase,
          fee: BASE_FEE,
          timebounds: { minTime: 0, maxTime: Math.floor(Date.now() / 1000) + 5 * 60 * 1000 },
        }).addOperation(trustlineOperation);
        const transaction = tx_builder.build();
        const signedTx = await sign(transaction.toXDR());
        const tx = new Transaction(signedTx, network.passphrase);
        setTxType(TxType.PREREQ);
        const result = await sendTransaction(tx);
        if (result) {
          try {
            await loadUserData(walletAddress);
          } catch {
            console.error('Failed reloading blend data for account: ', walletAddress);
          }
        }
      }
    } catch (e) {
      console.error('Failed to create trustline: ', e);
    }
  }

  async function getNetworkDetails() {
    try {
      const freighterDetails: any = await getFreighterNetwork();
      return {
        rpc: freighterDetails.sorobanRpcUrl,
        passphrase: freighterDetails.networkPassphrase,
        maxConcurrentRequests: network.maxConcurrentRequests,
        horizonUrl: freighterDetails.networkUrl,
      };
    } catch (e) {
      console.error('Failed to get network details from freighter', e);
      return network;
    }
  }

  return (
    <WalletContext.Provider
      value={{
        connected,
        walletAddress,
        txStatus,
        lastTxHash: txHash,
        lastTxFailure: txFailure,
        txType,
        walletId: autoConnect,
        isLoading: loadingSim,
        connect,
        disconnect,
        clearLastTx,
        restore,
        poolSubmit,
        poolClaim,
        backstopDeposit,
        backstopWithdraw,
        backstopQueueWithdrawal,
        backstopDequeueWithdrawal,
        backstopClaim,
        backstopMintByDepositTokenAmount,
        backstopMintByLPTokenAmount,
        faucet,
        createTrustline,
        getNetworkDetails,
      }}
    >
      {children}
    </WalletContext.Provider>
  );
};

export const useWallet = () => {
  const context = useContext(WalletContext);

  if (!context) {
    throw new Error('Component rendered outside the provider tree');
  }

  return context;
};<|MERGE_RESOLUTION|>--- conflicted
+++ resolved
@@ -16,13 +16,9 @@
   LobstrModule,
   StellarWalletsKit,
   WalletNetwork,
+  XBULL_ID,
   xBullModule,
-<<<<<<< HEAD
 } from '@creit.tech/stellar-wallets-kit/build/index';
-=======
-  XBULL_ID,
-} from '@creit.tech/stellar-wallets-kit/build/main';
->>>>>>> 1c751f06
 import { getNetworkDetails as getFreighterNetwork } from '@stellar/freighter-api';
 import {
   Asset,
