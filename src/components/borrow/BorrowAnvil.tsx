import {
  ContractErrorType,
  ContractResponse,
  PositionEstimates,
  Positions,
  RequestType,
  SubmitArgs,
} from '@blend-capital/blend-sdk';
import { Box, Typography, useTheme } from '@mui/material';
import { useMemo, useState } from 'react';
<<<<<<< HEAD
import { TxStatus, TxType, useWallet } from '../../contexts/wallet';
import { useDebouncedState } from '../../hooks/debounce';
=======
import { TxStatus, useWallet } from '../../contexts/wallet';
import { RPC_DEBOUNCE_DELAY, useDebouncedState } from '../../hooks/debounce';
>>>>>>> 91466c20
import { useStore } from '../../store/store';
import { toBalance, toPercentage } from '../../utils/formatter';
import { scaleInputToBigInt } from '../../utils/scval';
import { InputBar } from '../common/InputBar';
import { OpaqueButton } from '../common/OpaqueButton';
import { ReserveComponentProps } from '../common/ReserveComponentProps';
import { Row } from '../common/Row';
import { Section, SectionSize } from '../common/Section';
import { SubmitError, TxOverview } from '../common/TxOverview';
import { Value } from '../common/Value';
import { ValueChange } from '../common/ValueChange';

export const BorrowAnvil: React.FC<ReserveComponentProps> = ({ poolId, assetId }) => {
  const theme = useTheme();
  const { connected, walletAddress, poolSubmit, txStatus, txType } = useWallet();

  const poolData = useStore((state) => state.pools.get(poolId));
  const userPoolData = useStore((state) => state.userPoolData.get(poolId));

  const [toBorrow, setToBorrow] = useState<string>('');
  const [simResponse, setSimResponse] = useState<ContractResponse<Positions>>();
  const [validDecimals, setValidDecimals] = useState<boolean>(true);

<<<<<<< HEAD
  const decimals = reserve?.config.decimals ?? 7;
  const symbol = reserve?.tokenMetadata?.symbol ?? '';

  if (txStatus === TxStatus.SUCCESS && txType != TxType.RESTORE && Number(toBorrow) != 0) {
    setToBorrow('');
  }
  useDebouncedState(toBorrow, 500, txType, async () => {
=======
  if (txStatus === TxStatus.SUCCESS && Number(toBorrow) != 0) {
    setToBorrow('0');
  }

  useDebouncedState(toBorrow, RPC_DEBOUNCE_DELAY, async () => {
>>>>>>> 91466c20
    if (validDecimals) {
      let response = await handleSubmitTransaction(true);
      if (response) {
        setSimResponse(response);
      }
    }
  });

<<<<<<< HEAD
  let newPositionEstimates =
    poolData && simResponse && simResponse.result.isOk()
      ? PositionEstimates.build(poolData, simResponse.result.unwrap())
=======
  let newPositionEstimate =
    poolData && simResult && simResult.result.isOk()
      ? PositionEstimates.build(poolData, simResult.result.unwrap())
>>>>>>> 91466c20
      : undefined;

  const reserve = poolData?.reserves.get(assetId);
  const assetToBase = reserve?.oraclePrice ?? 1;
  const decimals = reserve?.config.decimals ?? 7;
  const symbol = reserve?.tokenMetadata?.symbol ?? '';

  const assetToEffectiveLiability = reserve
    ? assetToBase * reserve.getLiabilityFactor()
    : undefined;
  const curBorrowCap =
    userPoolData && assetToEffectiveLiability
      ? userPoolData.positionEstimates.borrowCap / assetToEffectiveLiability
      : undefined;
  const nextBorrowCap =
    newPositionEstimate && assetToEffectiveLiability
      ? newPositionEstimate.borrowCap / assetToEffectiveLiability
      : undefined;
  const curBorrowLimit =
    userPoolData && Number.isFinite(userPoolData?.positionEstimates.borrowLimit)
      ? userPoolData?.positionEstimates?.borrowLimit
      : 0;
  const nextBorrowLimit =
    newPositionEstimate && Number.isFinite(newPositionEstimate?.borrowLimit)
      ? newPositionEstimate?.borrowLimit
      : 0;

  // verify that the user can act
  const { isSubmitDisabled, isMaxDisabled, reason, disabledType } = useMemo(() => {
    const errorProps: SubmitError = {
      isSubmitDisabled: false,
      isMaxDisabled: false,
      reason: undefined,
      disabledType: undefined,
    };
    if (!toBorrow) {
      errorProps.isSubmitDisabled = true;
      errorProps.isMaxDisabled = false;
      errorProps.reason = 'Please enter an amount to borrow.';
      errorProps.disabledType = 'info';
    } else if (toBorrow.split('.')[1]?.length > decimals) {
      setValidDecimals(false);
      errorProps.isSubmitDisabled = true;
      errorProps.isMaxDisabled = false;
      errorProps.reason = `You cannot supply more than ${decimals} decimal places.`;
      errorProps.disabledType = 'warning';
    } else if (simResponse?.result.isErr()) {
      errorProps.isSubmitDisabled = true;
      errorProps.isMaxDisabled = false;
      errorProps.reason = ContractErrorType[simResponse.result.unwrapErr().type];
      errorProps.disabledType = 'warning';
    }
    return errorProps;
  }, [toBorrow, simResponse, userPoolData?.positionEstimates]);

  const handleBorrowMax = () => {
    if (reserve && userPoolData) {
      let to_bounded_hf =
        (userPoolData.positionEstimates.totalEffectiveCollateral -
          userPoolData.positionEstimates.totalEffectiveLiabilities * 1.02) /
        1.02;
      let to_borrow = Math.min(
        to_bounded_hf / (assetToBase * reserve.getLiabilityFactor()),
        reserve.estimates.supplied * (reserve.config.max_util / 1e7 - 0.01) -
          reserve.estimates.borrowed
      );
      setToBorrow(Math.max(to_borrow, 0).toFixed(7));
    }
  };

  const handleSubmitTransaction = async (sim: boolean) => {
    if (toBorrow && connected && reserve) {
      let submitArgs: SubmitArgs = {
        from: walletAddress,
        to: walletAddress,
        spender: walletAddress,
        requests: [
          {
            amount: scaleInputToBigInt(toBorrow, reserve.config.decimals),
            address: reserve.assetId,
            request_type: RequestType.Borrow,
          },
        ],
      };
      return await poolSubmit(poolId, submitArgs, sim);
    }
  };

  return (
    <Row>
      <Section
        width={SectionSize.FULL}
        sx={{ padding: '0px', display: 'flex', flexDirection: 'column' }}
      >
        <Box
          sx={{
            background: theme.palette.borrow.opaque,
            width: '100%',
            borderRadius: '5px',
            padding: '12px',
            marginBottom: '12px',
            boxShadow: '0px 4px 4px rgba(0, 0, 0, 0.25)',
          }}
        >
          <Typography variant="body2" sx={{ marginLeft: '12px', marginBottom: '12px' }}>
            Amount to borrow
          </Typography>
          <Box
            sx={{
              width: '100%',
              height: '35px',
              display: 'flex',
              flexDirection: 'row',
              marginBottom: '12px',
            }}
          >
            <InputBar
              symbol={symbol}
              value={toBorrow}
              onValueChange={setToBorrow}
              onSetMax={handleBorrowMax}
              palette={theme.palette.borrow}
              sx={{ width: '100%' }}
              isMaxDisabled={isMaxDisabled}
            />
            <OpaqueButton
              onClick={() => handleSubmitTransaction(false)}
              palette={theme.palette.borrow}
              sx={{ minWidth: '108px', marginLeft: '12px', padding: '6px' }}
              disabled={isSubmitDisabled}
            >
              Borrow
            </OpaqueButton>
          </Box>
          <Box sx={{ marginLeft: '12px' }}>
            <Typography variant="h5" sx={{ color: theme.palette.text.secondary }}>
              {`$${toBalance(Number(toBorrow ?? 0) * assetToBase, decimals)}`}
            </Typography>
          </Box>
        </Box>
        <TxOverview
          simulation={simResponse?.simulation}
          isDisabled={isSubmitDisabled}
          disabledType={disabledType}
          reason={reason}
        >
          <Value title="Amount to borrow" value={`${toBorrow ?? '0'} ${symbol}`} />
          <ValueChange
            title="Your total borrowed"
            curValue={`${toBalance(
              userPoolData?.positionEstimates?.liabilities?.get(assetId) ?? 0,
              decimals
            )} ${symbol}`}
            newValue={`${toBalance(
              newPositionEstimate?.liabilities.get(assetId) ?? 0,
              decimals
            )} ${symbol}`}
          />
          <ValueChange
            title="Borrow capacity"
            curValue={`${toBalance(curBorrowCap)} ${symbol}`}
            newValue={`${toBalance(nextBorrowCap)} ${symbol}`}
          />
          <ValueChange
            title="Borrow limit"
            curValue={toPercentage(curBorrowLimit)}
            newValue={toPercentage(nextBorrowLimit)}
          />
        </TxOverview>
      </Section>
    </Row>
  );
};<|MERGE_RESOLUTION|>--- conflicted
+++ resolved
@@ -8,13 +8,8 @@
 } from '@blend-capital/blend-sdk';
 import { Box, Typography, useTheme } from '@mui/material';
 import { useMemo, useState } from 'react';
-<<<<<<< HEAD
 import { TxStatus, TxType, useWallet } from '../../contexts/wallet';
-import { useDebouncedState } from '../../hooks/debounce';
-=======
-import { TxStatus, useWallet } from '../../contexts/wallet';
 import { RPC_DEBOUNCE_DELAY, useDebouncedState } from '../../hooks/debounce';
->>>>>>> 91466c20
 import { useStore } from '../../store/store';
 import { toBalance, toPercentage } from '../../utils/formatter';
 import { scaleInputToBigInt } from '../../utils/scval';
@@ -38,21 +33,11 @@
   const [simResponse, setSimResponse] = useState<ContractResponse<Positions>>();
   const [validDecimals, setValidDecimals] = useState<boolean>(true);
 
-<<<<<<< HEAD
-  const decimals = reserve?.config.decimals ?? 7;
-  const symbol = reserve?.tokenMetadata?.symbol ?? '';
-
   if (txStatus === TxStatus.SUCCESS && txType != TxType.RESTORE && Number(toBorrow) != 0) {
     setToBorrow('');
   }
-  useDebouncedState(toBorrow, 500, txType, async () => {
-=======
-  if (txStatus === TxStatus.SUCCESS && Number(toBorrow) != 0) {
-    setToBorrow('0');
-  }
-
-  useDebouncedState(toBorrow, RPC_DEBOUNCE_DELAY, async () => {
->>>>>>> 91466c20
+
+  useDebouncedState(toBorrow, RPC_DEBOUNCE_DELAY, txType, async () => {
     if (validDecimals) {
       let response = await handleSubmitTransaction(true);
       if (response) {
@@ -61,15 +46,9 @@
     }
   });
 
-<<<<<<< HEAD
-  let newPositionEstimates =
+  let newPositionEstimate =
     poolData && simResponse && simResponse.result.isOk()
       ? PositionEstimates.build(poolData, simResponse.result.unwrap())
-=======
-  let newPositionEstimate =
-    poolData && simResult && simResult.result.isOk()
-      ? PositionEstimates.build(poolData, simResult.result.unwrap())
->>>>>>> 91466c20
       : undefined;
 
   const reserve = poolData?.reserves.get(assetId);
