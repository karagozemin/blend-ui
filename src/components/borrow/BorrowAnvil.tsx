--- conflicted
+++ resolved
@@ -111,11 +111,7 @@
       errorProps.disabledType = 'warning';
     }
     return errorProps;
-<<<<<<< HEAD
-  }, [toBorrow, simResult, userPoolData?.positionEstimates, assetId]);
-=======
   }, [toBorrow, simResponse, userPoolData?.positionEstimates]);
->>>>>>> 370409c2
 
   const handleBorrowMax = () => {
     if (reserve && userPoolData) {
@@ -126,7 +122,7 @@
       let to_borrow = Math.min(
         to_bounded_hf / (assetToBase * reserve.getLiabilityFactor()),
         reserve.estimates.supplied * (reserve.config.max_util / 1e7 - 0.01) -
-        reserve.estimates.borrowed
+          reserve.estimates.borrowed
       );
       setToBorrow(Math.max(to_borrow, 0).toFixed(7));
     }
