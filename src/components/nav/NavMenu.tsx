--- conflicted
+++ resolved
@@ -2,7 +2,7 @@
 import { Alert, IconButton, Menu, MenuItem, Snackbar, useTheme } from '@mui/material';
 import Link from 'next/link';
 import React, { useEffect, useState } from 'react';
-import { useSettings, ViewType } from '../../contexts';
+import { ViewType, useSettings } from '../../contexts';
 import { useStore } from '../../store/store';
 import { NavItem } from './NavItem';
 
@@ -78,19 +78,16 @@
               Docs
             </MenuItem>
           </a>
-<<<<<<< HEAD
           <a href="https://github.com/blend-capital" target="_blank" rel="noreferrer">
             <MenuItem onClick={handleClose} sx={{ color: '#FFFFFF' }}>
               GitHub
             </MenuItem>
           </a>
-=======
           <Link href="/termsofservice">
             <MenuItem onClick={handleClose} sx={{ color: '#FFFFFF' }}>
               Terms of Service
             </MenuItem>
           </Link>
->>>>>>> 1c751f06
         </Menu>
       )}
       {viewType !== ViewType.REGULAR && (
@@ -135,19 +132,16 @@
               Docs
             </MenuItem>
           </a>
-<<<<<<< HEAD
           <a href="https://github.com/blend-capital" target="_blank" rel="noreferrer">
             <MenuItem onClick={handleClose} sx={{ color: '#FFFFFF' }}>
               GitHub
             </MenuItem>
           </a>
-=======
           <Link href="/termsofservice">
             <MenuItem onClick={handleClose} sx={{ color: '#FFFFFF' }}>
               Terms of Service
             </MenuItem>
           </Link>
->>>>>>> 1c751f06
         </Menu>
       )}
 
