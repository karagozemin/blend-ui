--- conflicted
+++ resolved
@@ -1,10 +1,20 @@
 import MenuIcon from '@mui/icons-material/Menu';
 import OpenInNewIcon from '@mui/icons-material/OpenInNew';
-import { Alert, IconButton, Menu, MenuItem, Snackbar, Typography, useTheme } from '@mui/material';
+import {
+  Alert,
+  Box,
+  IconButton,
+  Menu,
+  MenuItem,
+  Snackbar,
+  Typography,
+  useTheme,
+} from '@mui/material';
 import Link from 'next/link';
 import React from 'react';
 import { useSettings, ViewType } from '../../contexts';
 import { useBackstop } from '../../hooks/api';
+import { ToggleSlider } from '../common/ToggleSlider';
 import { NavItem } from './NavItem';
 
 export const NavMenu = () => {
@@ -56,7 +66,6 @@
             backgroundColor: theme.palette.menu.main,
           }}
         >
-<<<<<<< HEAD
           <Box
             sx={{
               display: 'flex',
@@ -76,8 +85,6 @@
             ></ToggleSlider>
           </Box>
 
-=======
->>>>>>> 081f0b4b
           <Link href={`/auction/?poolId=${safePoolId}`}>
             <MenuItem onClick={handleClose} sx={{ color: '#FFFFFF' }}>
               Auctions
