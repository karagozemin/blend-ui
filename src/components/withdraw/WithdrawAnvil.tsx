import {
  ContractErrorType,
  ContractResponse,
  PositionEstimates,
  Positions,
  RequestType,
  SubmitArgs,
} from '@blend-capital/blend-sdk';
import { Box, Typography, useTheme } from '@mui/material';
import { useMemo, useState } from 'react';
import { TxStatus, useWallet } from '../../contexts/wallet';
import { RPC_DEBOUNCE_DELAY, useDebouncedState } from '../../hooks/debounce';
import { useStore } from '../../store/store';
import { toBalance, toPercentage } from '../../utils/formatter';
import { scaleInputToBigInt } from '../../utils/scval';
import { InputBar } from '../common/InputBar';
import { OpaqueButton } from '../common/OpaqueButton';
import { ReserveComponentProps } from '../common/ReserveComponentProps';
import { Row } from '../common/Row';
import { Section, SectionSize } from '../common/Section';
import { SubmitError, TxOverview } from '../common/TxOverview';
import { Value } from '../common/Value';
import { ValueChange } from '../common/ValueChange';

export const WithdrawAnvil: React.FC<ReserveComponentProps> = ({ poolId, assetId }) => {
  const theme = useTheme();
  const { connected, walletAddress, poolSubmit, txStatus, txType } = useWallet();

  const poolData = useStore((state) => state.pools.get(poolId));
  const userPoolData = useStore((state) => state.userPoolData.get(poolId));

  const [toWithdrawSubmit, setToWithdrawSubmit] = useState<string | undefined>(undefined);
  const [toWithdraw, setToWithdraw] = useState<string>('');
  const [simResponse, setSimResponse] = useState<ContractResponse<Positions>>();
  const [validDecimals, setValidDecimals] = useState<boolean>(true);

<<<<<<< HEAD
  useDebouncedState(toWithdrawSubmit, 500, txType, async () => {
=======
  useDebouncedState(toWithdrawSubmit, RPC_DEBOUNCE_DELAY, async () => {
>>>>>>> 91466c20
    if (validDecimals) {
      let response = await handleSubmitTransaction(true);
      if (response) {
        setSimResponse(response);
      }
    }
  });

  let newPositionEstimate =
    poolData && simResponse && simResponse.result.isOk()
      ? PositionEstimates.build(poolData, simResponse.result.unwrap())
      : undefined;

  const reserve = poolData?.reserves.get(assetId);
  const assetToBase = reserve?.oraclePrice ?? 1;
  const decimals = reserve?.config.decimals ?? 7;
  const symbol = reserve?.tokenMetadata?.symbol ?? '';

  const curBorrowCap = userPoolData ? userPoolData.positionEstimates.borrowCap : undefined;
  const nextBorrowCap = newPositionEstimate ? newPositionEstimate.borrowCap : undefined;
  const curBorrowLimit =
    userPoolData && Number.isFinite(userPoolData?.positionEstimates.borrowLimit)
      ? userPoolData?.positionEstimates?.borrowLimit
      : 0;
  const nextBorrowLimit =
    newPositionEstimate && Number.isFinite(newPositionEstimate?.borrowLimit)
      ? newPositionEstimate?.borrowLimit
      : 0;

  if (txStatus === TxStatus.SUCCESS && Number(toWithdraw) != 0) {
    setToWithdraw('0');
  }
  // verify that the user can act
  const { isSubmitDisabled, isMaxDisabled, reason, disabledType } = useMemo(() => {
    const errorProps: SubmitError = {
      isSubmitDisabled: false,
      isMaxDisabled: false,
      reason: undefined,
      disabledType: undefined,
    };
    if (!toWithdraw) {
      errorProps.isSubmitDisabled = true;
      errorProps.isMaxDisabled = false;
      errorProps.reason = 'Please enter an amount to withdraw.';
      errorProps.disabledType = 'info';
    } else if (toWithdraw.split('.')[1]?.length > decimals) {
      setValidDecimals(false);
      errorProps.isSubmitDisabled = true;
      errorProps.isMaxDisabled = false;
      errorProps.reason = `You cannot supply more than ${decimals} decimal places.`;
      errorProps.disabledType = 'warning';
    } else if (simResponse?.result.isErr()) {
      errorProps.isSubmitDisabled = true;
      errorProps.isMaxDisabled = false;
      errorProps.reason = ContractErrorType[simResponse.result.unwrapErr().type];
      errorProps.disabledType = 'warning';
    }

    return errorProps;
  }, [toWithdraw, simResponse]);
  // verify that the user can act

  const handleWithdrawAmountChange = (withdrawInput: string) => {
    if (reserve && userPoolData?.positionEstimates.collateral.get(assetId)) {
      let curSupplied = userPoolData.positionEstimates.collateral.get(assetId) ?? 0;
      let realWithdraw = withdrawInput;
      let num_withdraw = Number(withdrawInput);
      if (num_withdraw > curSupplied) {
        // truncate to supplied, but store full amount to avoid dust
        // and allow contract to pull down to real supplied amount
        realWithdraw = curSupplied.toFixed(decimals);
        num_withdraw = Number(realWithdraw);
      }
      setToWithdraw(realWithdraw);
      setToWithdrawSubmit(withdrawInput);
    }
  };

  const handleWithdrawMax = () => {
    if (reserve && userPoolData) {
      let curSupplied = userPoolData.positionEstimates.collateral.get(assetId) ?? 0;
      if (userPoolData.positionEstimates.totalEffectiveLiabilities == 0) {
        handleWithdrawAmountChange((curSupplied * 1.05).toFixed(decimals));
      } else {
        let to_bounded_hf =
          (userPoolData.positionEstimates.totalEffectiveCollateral -
            userPoolData.positionEstimates.totalEffectiveLiabilities * 1.02) /
          1.02;
        let to_wd = to_bounded_hf / (assetToBase * reserve.getCollateralFactor());
        let withdrawAmount = Math.min(to_wd, curSupplied) + 1 / 10 ** decimals;
        handleWithdrawAmountChange(Math.max(withdrawAmount, 0).toFixed(decimals));
      }
    }
  };

  const handleSubmitTransaction = async (sim: boolean) => {
    if (toWithdrawSubmit && connected && reserve) {
      let submitArgs: SubmitArgs = {
        from: walletAddress,
        to: walletAddress,
        spender: walletAddress,
        requests: [
          {
            amount: scaleInputToBigInt(toWithdrawSubmit, decimals),
            request_type: RequestType.WithdrawCollateral,
            address: reserve.assetId,
          },
        ],
      };
      return await poolSubmit(poolId, submitArgs, sim);
    }
  };

  return (
    <Row>
      <Section
        width={SectionSize.FULL}
        sx={{ padding: '0px', display: 'flex', flexDirection: 'column' }}
      >
        <Box
          sx={{
            background: theme.palette.lend.opaque,
            width: '100%',
            borderRadius: '5px',
            padding: '12px',
            marginBottom: '12px',
            boxShadow: '0px 4px 4px rgba(0, 0, 0, 0.25)',
          }}
        >
          <Typography variant="body2" sx={{ marginLeft: '12px', marginBottom: '12px' }}>
            Amount to withdraw
          </Typography>
          <Box
            sx={{
              width: '100%',
              height: '35px',
              display: 'flex',
              flexDirection: 'row',
              marginBottom: '12px',
            }}
          >
            <InputBar
              symbol={reserve?.tokenMetadata?.symbol ?? ''}
              value={toWithdraw}
              onValueChange={handleWithdrawAmountChange}
              onSetMax={handleWithdrawMax}
              palette={theme.palette.lend}
              sx={{ width: '100%' }}
              isMaxDisabled={isMaxDisabled}
            />
            <OpaqueButton
              onClick={() => handleSubmitTransaction(false)}
              palette={theme.palette.lend}
              sx={{ minWidth: '108px', marginLeft: '12px', padding: '6px' }}
              disabled={isSubmitDisabled}
            >
              Withdraw
            </OpaqueButton>
          </Box>
          <Box sx={{ marginLeft: '12px' }}>
            <Typography variant="h5" sx={{ color: theme.palette.text.secondary }}>
              {`$${toBalance(Number(toWithdraw ?? 0) * assetToBase, decimals)}`}
            </Typography>
          </Box>
        </Box>
        <TxOverview
          simulation={simResponse?.simulation}
          isDisabled={isSubmitDisabled}
          disabledType={disabledType}
          reason={reason}
        >
          <Value title="Amount to withdraw" value={`${toWithdraw ?? '0'} ${symbol}`} />
          <ValueChange
            title="Your total supplied"
            curValue={`${toBalance(
              userPoolData?.positionEstimates.collateral.get(assetId) ?? 0,
              decimals
            )} ${symbol}`}
            newValue={`${toBalance(
              newPositionEstimate?.collateral.get(assetId) ?? 0,
              decimals
            )} ${symbol}`}
          />
          <ValueChange
            title="Borrow capacity"
            curValue={`$${toBalance(curBorrowCap)}`}
            newValue={`$${toBalance(nextBorrowCap)}`}
          />
          <ValueChange
            title="Borrow limit"
            curValue={toPercentage(curBorrowLimit)}
            newValue={toPercentage(nextBorrowLimit)}
          />
        </TxOverview>
      </Section>
    </Row>
  );
};<|MERGE_RESOLUTION|>--- conflicted
+++ resolved
@@ -34,11 +34,7 @@
   const [simResponse, setSimResponse] = useState<ContractResponse<Positions>>();
   const [validDecimals, setValidDecimals] = useState<boolean>(true);
 
-<<<<<<< HEAD
-  useDebouncedState(toWithdrawSubmit, 500, txType, async () => {
-=======
-  useDebouncedState(toWithdrawSubmit, RPC_DEBOUNCE_DELAY, async () => {
->>>>>>> 91466c20
+  useDebouncedState(toWithdrawSubmit, RPC_DEBOUNCE_DELAY, txType, async () => {
     if (validDecimals) {
       let response = await handleSubmitTransaction(true);
       if (response) {
