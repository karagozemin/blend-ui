import { Box, BoxProps, Typography } from '@mui/material';
import { useSettings } from '../../contexts';
import { Row } from '../common/Row';
import { VersionTag } from '../common/VersionTag';
import { PoolIcon } from './PoolIcon';

export interface TrackedPoolProps extends BoxProps {
  name: string;
  id: string;
  version: 'v1' | 'v2';
}

export const TrackedPool: React.FC<TrackedPoolProps> = ({ name, id, version, sx, ...props }) => {
  const { isV2Enabled } = useSettings();
  return (
    <Box
      sx={{
        display: 'flex',
        flexDirection: 'row',
        justifyContent: 'flex-start',
        alignItems: 'center',
        borderRadius: '5px',
        padding: '12px',
        ...sx,
      }}
      {...props}
    >
      <PoolIcon name={name} sx={{ height: '30px', width: '30px', borderRadius: '50%' }} />
      <Row sx={{ flexDirection: 'column' }}>
        <Row sx={{ justifyContent: 'flex-start' }}>
          <Typography variant="h3" sx={{ marginLeft: '6px' }}>
            {`${name} Pool`}
          </Typography>
<<<<<<< HEAD
          {isV2Enabled && <PoolVersion version={version} />}
=======
          <VersionTag version={version} sx={{ marginLeft: '6px' }} />
>>>>>>> f2b3b91f
        </Row>
        <Typography variant="h3" sx={{ marginLeft: '6px', wordBreak: 'break-word' }}>
          {`${id}`}
        </Typography>
      </Row>
    </Box>
  );
};<|MERGE_RESOLUTION|>--- conflicted
+++ resolved
@@ -31,11 +31,7 @@
           <Typography variant="h3" sx={{ marginLeft: '6px' }}>
             {`${name} Pool`}
           </Typography>
-<<<<<<< HEAD
-          {isV2Enabled && <PoolVersion version={version} />}
-=======
-          <VersionTag version={version} sx={{ marginLeft: '6px' }} />
->>>>>>> f2b3b91f
+          {isV2Enabled && <VersionTag version={version} sx={{ marginLeft: '6px' }} />}
         </Row>
         <Typography variant="h3" sx={{ marginLeft: '6px', wordBreak: 'break-word' }}>
           {`${id}`}
