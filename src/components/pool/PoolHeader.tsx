--- conflicted
+++ resolved
@@ -1,10 +1,6 @@
-<<<<<<< HEAD
 import { Box, BoxProps, Typography } from '@mui/material';
 import { useSettings } from '../../contexts';
-=======
-import { Box, BoxProps, Typography, useTheme } from '@mui/material';
 import { VersionTag } from '../common/VersionTag';
->>>>>>> f2b3b91f
 import { PoolIcon } from './PoolIcon';
 
 export interface PoolHeaderProps extends BoxProps {
@@ -30,12 +26,8 @@
       <Typography variant="h3" sx={{ marginLeft: '6px' }}>
         {`${name} Pool`}
       </Typography>
-<<<<<<< HEAD
 
-      {isV2Enabled && <PoolVersion version={version} />}
-=======
-      <VersionTag version={version} sx={{ marginLeft: '6px' }} />
->>>>>>> f2b3b91f
+      {isV2Enabled && <VersionTag version={version} sx={{ marginLeft: '6px' }} />}
     </Box>
   );
 };