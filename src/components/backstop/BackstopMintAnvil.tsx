import { parseResult } from '@blend-capital/blend-sdk';
<<<<<<< HEAD
import { Box, Typography, useTheme } from '@mui/material';
import { Address, scValToBigInt, SorobanRpc, xdr } from '@stellar/stellar-sdk';
=======
import { Box, CircularProgress, Typography, useTheme } from '@mui/material';
import { Address, SorobanRpc, scValToBigInt, xdr } from '@stellar/stellar-sdk';
>>>>>>> aba8444b
import { useEffect, useMemo, useState } from 'react';
import { useSettings, ViewType } from '../../contexts';
import { TxStatus, TxType, useWallet } from '../../contexts/wallet';
import { getTokenBalance } from '../../external/token';
import { RPC_DEBOUNCE_DELAY, useDebouncedState } from '../../hooks/debounce';
import { useStore } from '../../store/store';
import { toBalance } from '../../utils/formatter';
import { scaleInputToBigInt } from '../../utils/scval';
import { SubmitError, getErrorFromSim } from '../../utils/txSim';
import { AnvilAlert } from '../common/AnvilAlert';
import { InputBar } from '../common/InputBar';
import { OpaqueButton } from '../common/OpaqueButton';
import { Row } from '../common/Row';
import { Section, SectionSize } from '../common/Section';
import { TxOverview } from '../common/TxOverview';
import { Value } from '../common/Value';
import { ValueChange } from '../common/ValueChange';

export const BackstopMintAnvil: React.FC<{
  currentDepositToken: { address: string | undefined; symbol: string };
  setCurrentDepositToken: (token: { address: string | undefined; symbol: string }) => void;
}> = ({ currentDepositToken, setCurrentDepositToken }) => {
  const theme = useTheme();
<<<<<<< HEAD
  const { viewType } = useSettings();
  const { walletAddress, txStatus, backstopMintByDepositTokenAmount, txType } = useWallet();
=======
  const { walletAddress, txStatus, backstopMintByDepositTokenAmount, txType, isLoading } =
    useWallet();
>>>>>>> aba8444b

  const [currentPoolUSDCBalance, setCurrentPoolUSDCBalance] = useState<bigint>();
  const [currentPoolBLNDBalance, setCurrentPoolBLNDBalance] = useState<bigint>();
  const [toMint, setToMint] = useState<number>(0);
  const network = useStore((state) => state.network);
  const rpcServer = useStore((state) => state.rpcServer());
  const [loadingEstimate, setLoadingEstimate] = useState<boolean>(false);
  const [toSwap, setToSwap] = useState<string>('');
  const [simResponse, setSimResponse] = useState<SorobanRpc.Api.SimulateTransactionResponse>();

  /** run function on each state change */
  useDebouncedState(toSwap, RPC_DEBOUNCE_DELAY, txType, handleSwapChange);

  const backstopData = useStore((state) => state.backstop);
  const loadUserData = useStore((state) => state.loadUserData);
  const usdcAddress = backstopData?.config.usdcTkn || '';
  const blndAddress = backstopData?.config.blndTkn || '';
  const userBackstopData = useStore((state) => state.backstopUserData);
  const balancesByAddress = useStore((state) => state.balances);

  const userLPBalance = Number(userBackstopData?.tokens ?? BigInt(0)) / 1e7;
  const decimals = 7;
  if (txStatus === TxStatus.SUCCESS && txType === TxType.CONTRACT && Number(toSwap) != 0) {
    setToSwap('');
  }

  // verify that the user can act
  const { isSubmitDisabled, isMaxDisabled, reason, disabledType, isError, extraContent } = useMemo(
    () =>
      getErrorFromSim(simResponse, () => {
        const errorProps: Partial<SubmitError> = {};
        const currentDepositTokenBalance =
          balancesByAddress.get(currentDepositToken.address ?? '') || 0;
        if (currentDepositTokenBalance <= BigInt(0)) {
          errorProps.isSubmitDisabled = true;
          errorProps.isError = true;
          errorProps.isMaxDisabled = true;
          errorProps.reason = 'You do not have any available balance to mint.';
          errorProps.disabledType = 'warning';
        } else if (!toSwap) {
          errorProps.isSubmitDisabled = true;
          errorProps.isError = true;
          errorProps.isMaxDisabled = false;
          errorProps.reason = 'Please enter an amount to mint.';
          errorProps.disabledType = 'info';
        } else if (toSwap.split('.')[1]?.length > decimals) {
          errorProps.isSubmitDisabled = true;
          errorProps.isError = true;
          errorProps.isMaxDisabled = false;
          errorProps.reason = `You cannot input more than ${decimals} decimal places.`;
          errorProps.disabledType = 'warning';
        } else if (scaleInputToBigInt(toSwap, decimals) > currentDepositTokenBalance) {
          errorProps.isSubmitDisabled = true;
          errorProps.isError = true;
          errorProps.isMaxDisabled = false;
          errorProps.reason = 'You do not have enough available balance to mint.';
          errorProps.disabledType = 'warning';
        } else if (
          currentDepositToken.address === blndAddress &&
          !!currentPoolBLNDBalance &&
          scaleInputToBigInt(toSwap, decimals) > currentPoolBLNDBalance / BigInt(2) - BigInt(1)
        ) {
          errorProps.isSubmitDisabled = true;
          errorProps.isError = true;
          errorProps.isMaxDisabled = true;
          errorProps.reason = `Cannot deposit more than half of the pools token balance, estimated max deposit amount: ${toBalance(
            currentPoolBLNDBalance / BigInt(2) - BigInt(1),
            decimals
          )}`;
          errorProps.disabledType = 'warning';
        } else if (
          currentDepositToken.address === usdcAddress &&
          !!currentPoolUSDCBalance &&
          scaleInputToBigInt(toSwap, decimals) > currentPoolUSDCBalance / BigInt(2) - BigInt(1)
        ) {
          errorProps.isSubmitDisabled = true;
          errorProps.isError = true;
          errorProps.isMaxDisabled = true;
          errorProps.reason = `Cannot deposit more than half of the pools token balance, estimated max deposit amount: ${toBalance(
            currentPoolUSDCBalance / BigInt(2) - BigInt(1),
            decimals
          )}`;
          errorProps.disabledType = 'warning';
        } else if (!toMint || !!loadingEstimate) {
          errorProps.isSubmitDisabled = true;
          errorProps.isError = true;
          errorProps.isMaxDisabled = false;
          errorProps.reason = 'Loading estimate...';
          errorProps.disabledType = 'info';
        } else {
          errorProps.isSubmitDisabled = false;
          errorProps.isError = false;
          errorProps.isMaxDisabled = false;
        }
        return errorProps;
      }),
    [
      toSwap,
      currentDepositToken.address,
      balancesByAddress,
      loadingEstimate,
      currentPoolBLNDBalance,
      currentPoolUSDCBalance,
      simResponse,
    ]
  );

  const handleMaxClick = () => {
    if (currentDepositToken.address) {
      const currentTokenBalance = balancesByAddress.get(currentDepositToken.address ?? '');
      if (currentTokenBalance) {
        const max = Number(currentTokenBalance) / 10 ** decimals;
        setToSwap(max.toString());
      }
    }
  };

  async function handleSwapChange(value: string) {
    /**  get comet estimate LP token for the inputted swap token and set in mint input  */
    const validDecimals = value.split('.')[1]?.length ?? 0 <= decimals;
    if (currentDepositToken.address && validDecimals) {
      const bigintValue = scaleInputToBigInt(value, decimals);
      const currentDepositTokenBalance =
        balancesByAddress.get(currentDepositToken.address ?? '') || 0;
      const isLargerUSDC =
        !!currentPoolUSDCBalance && bigintValue > currentPoolUSDCBalance / BigInt(2) - BigInt(1);
      const isLargerBLND =
        !!currentPoolBLNDBalance && bigintValue > currentPoolBLNDBalance / BigInt(2) - BigInt(1);

      if (isLargerBLND || isLargerUSDC) {
        setLoadingEstimate(false);
        setToMint(0);
        return;
      }
      if (bigintValue <= currentDepositTokenBalance) {
        backstopMintByDepositTokenAmount(
          {
            depositTokenAddress: currentDepositToken.address,
            depositTokenAmount: bigintValue,
            minLPTokenAmount: BigInt(0),
            user: walletAddress,
          },
          true,
          backstopData?.config.backstopTkn || ''
        ).then((sim: SorobanRpc.Api.SimulateTransactionResponse | undefined) => {
          if (sim === undefined) {
            setLoadingEstimate(false);
            setToMint(0);
            return;
          }
          setLoadingEstimate(false);
          if (SorobanRpc.Api.isSimulationSuccess(sim)) {
            let result = parseResult(sim, (xdrString: string) => {
              return scValToBigInt(xdr.ScVal.fromXDR(xdrString, 'base64'));
            });
            setToMint(result ? Number(result) / 1e7 : 0);
            setSimResponse(sim);
          }
        });
      }
      setLoadingEstimate(false);
    }
  }

  async function handleSubmitTransaction() {
    await backstopMintByDepositTokenAmount(
      {
        depositTokenAddress: currentDepositToken.address || '',
        depositTokenAmount: scaleInputToBigInt(toSwap, decimals),
        minLPTokenAmount: BigInt(0),
        user: walletAddress,
      },
      false,
      backstopData?.config.backstopTkn || ''
    );
  }

  function handleSwitchDepositToken() {
    if (currentDepositToken.symbol === 'USDC') {
      setCurrentDepositToken({
        address: backstopData?.config.blndTkn,
        symbol: 'BLND',
      });
    } else {
      setCurrentDepositToken({
        address: backstopData?.config.usdcTkn,
        symbol: 'USDC',
      });
    }
  }

  async function loadCometBalances() {
    if (
      backstopData?.config.usdcTkn &&
      backstopData?.config.blndTkn &&
      backstopData.config.backstopTkn
    ) {
      if (!currentPoolUSDCBalance) {
        const cometPoolUSDCBalance = await getTokenBalance(
          rpcServer,
          network.passphrase,
          usdcAddress,
          Address.fromString(backstopData?.config.backstopTkn as string)
        );
        setCurrentPoolUSDCBalance(cometPoolUSDCBalance);
      }

      if (!currentPoolBLNDBalance) {
        const cometPoolBLNDBalance = await getTokenBalance(
          rpcServer,
          network.passphrase,
          blndAddress,
          Address.fromString(backstopData?.config.backstopTkn as string)
        );
        setCurrentPoolBLNDBalance(cometPoolBLNDBalance);
      }
    }
  }

  useEffect(() => {
    if (!balancesByAddress.get(backstopData?.config.usdcTkn ?? '')) {
      loadUserData(walletAddress);
    }
    loadCometBalances();
  }, [balancesByAddress]);
  useEffect(() => {
    handleSwapChange(toSwap);
  }, [currentDepositToken.address]);

  return (
    <Row>
      <Section
        width={SectionSize.FULL}
        sx={{ padding: '0px', display: 'flex', flexDirection: 'column' }}
      >
        <Box
          sx={{
            background: theme.palette.backstop.opaque,
            width: '100%',
            borderRadius: '5px',
            padding: '12px',
            marginBottom: '12px',
            boxShadow: '0px 4px 4px rgba(0, 0, 0, 0.25)',
          }}
        >
          <Typography variant="body2" sx={{ marginLeft: '12px', marginBottom: '12px' }}>
            Mint pool tokens
          </Typography>
          <Box
            sx={{
              width: '100%',
              height: 'max-content',
              display: 'flex',
              gap: '12px',
              flexDirection: viewType === ViewType.MOBILE ? 'column' : 'row',
              marginBottom: '12px',
              alignItems: 'end',
            }}
          >
            <Box
              sx={{
                width: '100%',
                height: 'max-content',
                display: 'flex',
                flexDirection: 'column',
                gap: '12px',
              }}
            >
              <InputBar
                symbol={currentDepositToken.symbol}
                value={toSwap}
                onValueChange={(v) => {
                  setToSwap(v);
                  setLoadingEstimate(true);
                }}
                onSetMax={handleMaxClick}
                palette={theme.palette.backstop}
                sx={{ width: '100%' }}
                isMaxDisabled={isMaxDisabled}
                showSwitch
                onSwitchClick={handleSwitchDepositToken}
              />
              <Box
                sx={{
                  display: 'flex',
                  gap: '12px',
                  flexDirection: 'row',
                  justifyContent: 'space-between',
                  alignItems: 'center',
                  padding: '2px',
                  borderRadius: '5px',
                  height: '38px',
                  backgroundColor: theme.palette.accent.main,
                }}
              >
                <Typography
                  variant="h5"
                  sx={{ color: theme.palette.text.secondary, marginLeft: '12px' }}
                >
                  {loadingEstimate ? 'Loading...' : toBalance(toMint, 7) || 0}
                </Typography>
                <Typography
                  variant="h5"
                  sx={{
                    minWidth: '113px',
                    color: theme.palette.text.secondary,
                    textAlign: 'right',
                    marginRight: '12px',
                  }}
                >
                  BLND-USDC LP
                </Typography>
              </Box>
            </Box>
            {viewType !== ViewType.MOBILE && (
              <OpaqueButton
                onClick={handleSubmitTransaction}
                palette={theme.palette.backstop}
                sx={{
                  minWidth: '108px',

                  padding: '6px',
                  height: 'max-content',
                }}
                disabled={isSubmitDisabled}
              >
                Mint
              </OpaqueButton>
            )}
          </Box>
          <Box sx={{ marginLeft: '12px', display: 'flex', flexDirection: 'column', gap: '12px' }}>
            <Typography variant="h5" sx={{ color: theme.palette.text.secondary }}>
              {`$${toBalance(toMint * (backstopData?.lpTokenPrice ?? 1))}`}
            </Typography>
            {viewType === ViewType.MOBILE && (
              <OpaqueButton
                onClick={handleSubmitTransaction}
                palette={theme.palette.backstop}
                sx={{
                  minWidth: '108px',

                  padding: '6px',
                  height: 'max-content',
                }}
                disabled={isSubmitDisabled}
              >
                Mint
              </OpaqueButton>
            )}
          </Box>
        </Box>
        {!isError && (
          <TxOverview>
            {!isLoading && !loadingEstimate && (
              <>
                {' '}
                <Value title="Amount to mint" value={`${toMint ?? '0'} BLND-USDC LP`} />
                <ValueChange
                  title="Your total mint"
                  curValue={`${toBalance(userLPBalance)} BLND-USDC LP`}
                  newValue={`${toBalance(userLPBalance + toMint)} BLND-USDC LP`}
                />
              </>
            )}
            {(isLoading || loadingEstimate) && (
              <Box
                sx={{
                  width: '100%',
                  display: 'flex',
                  justifyContent: 'center',
                  alignItems: 'center',
                }}
              >
                <CircularProgress color={'backstop' as any} />
              </Box>
            )}
          </TxOverview>
        )}
        {isError && (
          <AnvilAlert severity={disabledType} message={reason} extraContent={extraContent} />
        )}
      </Section>
    </Row>
  );
};<|MERGE_RESOLUTION|>--- conflicted
+++ resolved
@@ -1,11 +1,6 @@
 import { parseResult } from '@blend-capital/blend-sdk';
-<<<<<<< HEAD
-import { Box, Typography, useTheme } from '@mui/material';
+import { Box, CircularProgress, Typography, useTheme } from '@mui/material';
 import { Address, scValToBigInt, SorobanRpc, xdr } from '@stellar/stellar-sdk';
-=======
-import { Box, CircularProgress, Typography, useTheme } from '@mui/material';
-import { Address, SorobanRpc, scValToBigInt, xdr } from '@stellar/stellar-sdk';
->>>>>>> aba8444b
 import { useEffect, useMemo, useState } from 'react';
 import { useSettings, ViewType } from '../../contexts';
 import { TxStatus, TxType, useWallet } from '../../contexts/wallet';
@@ -14,7 +9,7 @@
 import { useStore } from '../../store/store';
 import { toBalance } from '../../utils/formatter';
 import { scaleInputToBigInt } from '../../utils/scval';
-import { SubmitError, getErrorFromSim } from '../../utils/txSim';
+import { getErrorFromSim, SubmitError } from '../../utils/txSim';
 import { AnvilAlert } from '../common/AnvilAlert';
 import { InputBar } from '../common/InputBar';
 import { OpaqueButton } from '../common/OpaqueButton';
@@ -29,13 +24,10 @@
   setCurrentDepositToken: (token: { address: string | undefined; symbol: string }) => void;
 }> = ({ currentDepositToken, setCurrentDepositToken }) => {
   const theme = useTheme();
-<<<<<<< HEAD
   const { viewType } = useSettings();
-  const { walletAddress, txStatus, backstopMintByDepositTokenAmount, txType } = useWallet();
-=======
+
   const { walletAddress, txStatus, backstopMintByDepositTokenAmount, txType, isLoading } =
     useWallet();
->>>>>>> aba8444b
 
   const [currentPoolUSDCBalance, setCurrentPoolUSDCBalance] = useState<bigint>();
   const [currentPoolBLNDBalance, setCurrentPoolBLNDBalance] = useState<bigint>();
