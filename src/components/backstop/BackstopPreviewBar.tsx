import { HelpOutline } from '@mui/icons-material';
import ArrowForwardIcon from '@mui/icons-material/ArrowForward';
import { Box, Tooltip, useTheme } from '@mui/material';
import { useSettings, ViewType } from '../../contexts';
import { useStore } from '../../store/store';
import { toBalance } from '../../utils/formatter';
import { CustomButton } from '../common/CustomButton';
import { Icon } from '../common/Icon';
import { LinkBox } from '../common/LinkBox';
import { PoolComponentProps } from '../common/PoolComponentProps';
import { Row } from '../common/Row';
import { Section, SectionSize } from '../common/Section';
import { StackedText } from '../common/StackedText';
import { PoolStatusBox } from '../pool/PoolStatusBox';

export const BackstopPreviewBar: React.FC<PoolComponentProps> = ({ poolId }) => {
  const { viewType } = useSettings();
  const theme = useTheme();

  const backstopPoolEstimate = useStore((state) => state.backstop_pool_est.get(poolId));
  const backstopUserEstimate = useStore((state) => state.backstop_user_est.get(poolId));
  //TODO
  const backstopTokenToBase = 0.75; //useStore((state) => state.backstopData.backstopTokenPrice);
  const userBalance = backstopUserEstimate
    ? Number(backstopUserEstimate.depositBalance) * backstopTokenToBase
    : undefined;

  return (
    <Row>
      {viewType === ViewType.REGULAR && (
        <Section width={SectionSize.FULL} sx={{ display: 'flex', flexWrap: 'wrap' }}>
          <LinkBox sx={{ width: '40%' }} to={{ pathname: '/backstop', query: { poolId: poolId } }}>
            <CustomButton
              sx={{
                width: '100%',
                margin: '6px',
                padding: '12px',
                color: theme.palette.text.primary,
                backgroundColor: theme.palette.background.default,
                '&:hover': {
                  color: theme.palette.backstop.main,
                },
              }}
            >
              <Box sx={{ display: 'flex', justifyContent: 'flex-start', alignItems: 'center' }}>
                <Icon
                  src={'/icons/dashboard/emissions_icon.svg'}
                  alt={`emissions icon`}
                  sx={{ marginRight: '12px' }}
                />
                <StackedText
                  title="Your Backstop Balance"
                  titleColor="inherit"
                  text={userBalance ? `$${toBalance(userBalance)}` : '--'}
                  textColor="inherit"
                  type="large"
                />
              </Box>
              <ArrowForwardIcon fontSize="inherit" />
            </CustomButton>
          </LinkBox>
          <Box
            sx={{
              width: '60%',
              display: 'flex',
              flexDirection: 'row',
              justifyContent: 'space-around',
              alignItems: 'center',
            }}
          >
            <Box
              sx={{
                display: 'flex',
                justifyContent: 'space-between',
                alignItems: 'center',
              }}
            >
              <Box sx={{ display: 'flex', flexDirection: 'row' }}>
                <StackedText
                  title="Total Backstop Size"
                  titleColor="inherit"
                  text={`$${toBalance(backstopPoolEstimate?.backstopSize)}`}
                  textColor="inherit"
                  type="large"
                />
                <Tooltip title="The amount of capital insuring this pool." placement="top">
                  <HelpOutline sx={{ width: '15px', marginLeft: '4px', marginTop: '-4px' }} />
                </Tooltip>
              </Box>
              <Icon
                src={'/icons/dashboard/bkstp_size.svg'}
                alt={`backstop size icon`}
                sx={{ marginLeft: '12px' }}
              />
            </Box>
            <Box
              sx={{
                display: 'flex',
                justifyContent: 'space-between',
                alignItems: 'center',
                backgroundColor: theme.palette.background.default,
                padding: '12px',
                borderRadius: '5px',
                marginRight: '-30px',
              }}
            >
              <PoolStatusBox
                titleColor="inherit"
                type="large"
                status="Active"
                sx={{ width: '136px' }}
              />
            </Box>
          </Box>
        </Section>
      )}
      {viewType !== ViewType.REGULAR && (
        <Section width={SectionSize.FULL} sx={{ display: 'flex', flexWrap: 'wrap' }}>
          <LinkBox
            sx={{ width: '100%', margin: '6px' }}
            to={{ pathname: '/backstop-q4w', query: { poolId: 'poolId' } }}
          >
            <CustomButton
              sx={{
                width: '100%',
                padding: '12px',
                color: theme.palette.text.primary,
                backgroundColor: theme.palette.background.default,
                '&:hover': {
                  color: theme.palette.backstop.main,
                },
              }}
            >
              <Box sx={{ display: 'flex', justifyContent: 'flex-start', alignItems: 'center' }}>
                <Icon
                  src={'/icons/dashboard/emissions_icon.svg'}
                  alt={`emissions icon`}
                  sx={{ marginRight: '12px' }}
                />
                <StackedText
                  title="Your Backstop Balance"
                  titleColor="inherit"
                  text={userBalance ? `$${toBalance(userBalance)}` : '--'}
                  textColor="inherit"
                  type="large"
                />
              </Box>
              <ArrowForwardIcon fontSize="inherit" />
            </CustomButton>
          </LinkBox>
          <Box
            sx={{
              width: '100%',
              display: 'flex',
              flexDirection: 'row',
              justifyContent: 'space-around',
              alignItems: 'center',
              marginTop: '12px',
            }}
          >
            <Box
              sx={{
                display: 'flex',
                justifyContent: 'space-between',
                alignItems: 'center',
              }}
            >
<<<<<<< HEAD
              <Box sx={{ display: 'flex', flexDirection: 'row' }}>
                <StackedText
                  title="Total Backstop Size"
                  titleColor="inherit"
                  text={`$${toBalance(backstopPoolEstimate?.backstopSize)}`}
                  textColor="inherit"
                  type="large"
                />
                <Tooltip title="The amount of capital insuring this pool." placement="top">
                  <HelpOutline sx={{ width: '15px', marginLeft: '4px', marginTop: '-4px' }} />
                </Tooltip>
              </Box>
=======
              <StackedText
                title="Total Backstop Size"
                titleColor="inherit"
                text={`$${toBalance(backstopPoolEstimate?.backstopSize)}`}
                textColor="inherit"
                type="large"
              />
>>>>>>> 1c1509b1
              <Icon
                src={'/icons/dashboard/bkstp_size.svg'}
                alt={`backstop size icon`}
                sx={{ marginLeft: '12px' }}
              />
            </Box>
            <Box
              sx={{
                display: 'flex',
                justifyContent: 'space-between',
                alignItems: 'center',
                backgroundColor: theme.palette.background.default,
                padding: '12px',
                borderRadius: '5px',
                marginRight: '-30px',
              }}
            >
              <PoolStatusBox
                titleColor="inherit"
                type="large"
                status="Active"
                sx={{ width: '136px' }}
              />
            </Box>
          </Box>
        </Section>
      )}
    </Row>
  );
};<|MERGE_RESOLUTION|>--- conflicted
+++ resolved
@@ -165,7 +165,6 @@
                 alignItems: 'center',
               }}
             >
-<<<<<<< HEAD
               <Box sx={{ display: 'flex', flexDirection: 'row' }}>
                 <StackedText
                   title="Total Backstop Size"
@@ -178,15 +177,6 @@
                   <HelpOutline sx={{ width: '15px', marginLeft: '4px', marginTop: '-4px' }} />
                 </Tooltip>
               </Box>
-=======
-              <StackedText
-                title="Total Backstop Size"
-                titleColor="inherit"
-                text={`$${toBalance(backstopPoolEstimate?.backstopSize)}`}
-                textColor="inherit"
-                type="large"
-              />
->>>>>>> 1c1509b1
               <Icon
                 src={'/icons/dashboard/bkstp_size.svg'}
                 alt={`backstop size icon`}
