import {
  BackstopContract,
  parseResult,
  PoolBackstopActionArgs,
  Q4W,
} from '@blend-capital/blend-sdk';
import { Box, CircularProgress, Typography, useTheme } from '@mui/material';
import { SorobanRpc } from '@stellar/stellar-sdk';
import { useMemo, useState } from 'react';
import { useSettings, ViewType } from '../../contexts';
import { TxStatus, TxType, useWallet } from '../../contexts/wallet';
import { RPC_DEBOUNCE_DELAY, useDebouncedState } from '../../hooks/debounce';
import { useStore } from '../../store/store';
import { toBalance } from '../../utils/formatter';
import { scaleInputToBigInt } from '../../utils/scval';
import { getErrorFromSim, SubmitError } from '../../utils/txSim';
import { AnvilAlert } from '../common/AnvilAlert';
import { InputBar } from '../common/InputBar';
import { OpaqueButton } from '../common/OpaqueButton';
import { PoolComponentProps } from '../common/PoolComponentProps';
import { Row } from '../common/Row';
import { Section, SectionSize } from '../common/Section';
import { TxOverview } from '../common/TxOverview';
import { Value } from '../common/Value';
import { ValueChange } from '../common/ValueChange';

export const BackstopQueueAnvil: React.FC<PoolComponentProps> = ({ poolId }) => {
  const theme = useTheme();
<<<<<<< HEAD
  const { viewType } = useSettings();
  const { connected, walletAddress, backstopQueueWithdrawal, txType, txStatus } = useWallet();
=======
  const { connected, walletAddress, backstopQueueWithdrawal, txType, txStatus, isLoading } =
    useWallet();
>>>>>>> aba8444b

  const backstop = useStore((state) => state.backstop);
  const backstopPoolData = useStore((state) => state.backstop?.pools?.get(poolId));
  const userBackstopData = useStore((state) => state.backstopUserData);
  const userPoolBackstopEst = userBackstopData?.estimates.get(poolId);
  const backstopTokenPrice = backstop?.lpTokenPrice ?? 1;
  const decimals = 7;
  const sharesToTokens =
    Number(backstopPoolData?.poolBalance.tokens) /
    Number(backstopPoolData?.poolBalance.shares) /
    1e7;

  const [toQueue, setToQueue] = useState<string>('');
  const [simResponse, setSimResponse] = useState<SorobanRpc.Api.SimulateTransactionResponse>();
  const [parsedSimResult, setParsedSimResult] = useState<Q4W>();
  const [validDecimals, setValidDecimals] = useState<boolean>(true);

  useDebouncedState(toQueue, RPC_DEBOUNCE_DELAY, txType, async () => {
    handleSubmitTransaction(true);
  });

  if (txStatus === TxStatus.SUCCESS && txType === TxType.CONTRACT && Number(toQueue) != 0) {
    setToQueue('');
  }

  // verify that the user can act
  const { isError, isSubmitDisabled, isMaxDisabled, reason, disabledType, extraContent } = useMemo(
    () =>
      getErrorFromSim(simResponse, (): Partial<SubmitError> => {
        const errorProps: Partial<SubmitError> = {};
        if (toQueue.split('.')[1]?.length > decimals) {
          setValidDecimals(false);
          errorProps.isError = true;
          errorProps.isSubmitDisabled = true;
          errorProps.isMaxDisabled = false;
          errorProps.reason = `You cannot input more than ${decimals} decimal places.`;
          errorProps.disabledType = 'warning';
        }
        return errorProps;
      }),
    [simResponse, toQueue, userBackstopData]
  );

  const handleQueueMax = () => {
    if (userPoolBackstopEst && userPoolBackstopEst.tokens > 0) {
      setToQueue(userPoolBackstopEst.tokens.toFixed(7));
    }
  };
  const handleSubmitTransaction = async (sim: boolean) => {
    if (toQueue && connected && validDecimals) {
      let depositArgs: PoolBackstopActionArgs = {
        from: walletAddress,
        pool_address: poolId,
        amount: scaleInputToBigInt(toQueue, 7),
      };
      let response = await backstopQueueWithdrawal(depositArgs, sim);
      if (response) {
        setSimResponse(response);
        if (SorobanRpc.Api.isSimulationSuccess(response)) {
          setParsedSimResult(parseResult(response, BackstopContract.parsers.queueWithdrawal));
        }
      }
    }
  };

  return (
    <Row>
      <Section
        width={SectionSize.FULL}
        sx={{ padding: '0px', display: 'flex', flexDirection: 'column' }}
      >
        <Box
          sx={{
            background: theme.palette.backstop.opaque,
            width: '100%',
            borderRadius: '5px',
            padding: '12px',
            marginBottom: '12px',
            boxShadow: '0px 4px 4px rgba(0, 0, 0, 0.25)',
          }}
        >
          <Typography variant="body2" sx={{ marginLeft: '12px', marginBottom: '12px' }}>
            Amount to queue for withdrawal
          </Typography>
          <Box
            sx={{
              width: '100%',
              display: 'flex',
              gap: '12px',
              flexDirection: viewType !== ViewType.MOBILE ? 'row' : 'column',
              marginBottom: '12px',
            }}
          >
            <InputBar
              symbol={'BLND-USDC LP'}
              value={toQueue}
              onValueChange={setToQueue}
              onSetMax={handleQueueMax}
              palette={theme.palette.backstop}
              sx={{ width: '100%', display: 'flex' }}
              isMaxDisabled={isMaxDisabled}
            />
            {viewType !== ViewType.MOBILE && (
              <OpaqueButton
                onClick={() => handleSubmitTransaction(false)}
                palette={theme.palette.backstop}
                sx={{ minWidth: '108px', padding: '6px', display: 'flex' }}
                disabled={isSubmitDisabled}
              >
                Queue
              </OpaqueButton>
            )}
          </Box>
          <Box sx={{ marginLeft: '12px', display: 'flex', flexDirection: 'column', gap: '12px' }}>
            <Typography variant="h5" sx={{ color: theme.palette.text.secondary }}>
              {`$${toBalance(Number(toQueue ?? 0) * backstopTokenPrice)}`}
            </Typography>
            {viewType === ViewType.MOBILE && (
              <OpaqueButton
                onClick={() => handleSubmitTransaction(false)}
                palette={theme.palette.backstop}
                sx={{ minWidth: '108px', padding: '6px', display: 'flex', width: '100%' }}
                disabled={isSubmitDisabled}
              >
                Queue
              </OpaqueButton>
            )}
          </Box>
        </Box>
        {!isError && (
          <TxOverview>
            {!isLoading && (
              <>
                <Value title="Amount to queue" value={`${toQueue ?? '0'} BLND-USDC LP`} />
                <Value
                  title="New queue expiration"
                  value={
                    (parsedSimResult
                      ? new Date(Number(parsedSimResult.exp) * 1000)
                      : new Date(Date.now() + 21 * 24 * 60 * 60 * 1000)
                    )
                      .toISOString()
                      .split('T')[0]
                  }
                />

                <ValueChange
                  title="Your total amount queued"
                  curValue={`${toBalance(userPoolBackstopEst?.totalQ4W)} BLND-USDC LP`}
                  newValue={`${toBalance(
                    userPoolBackstopEst && parsedSimResult
                      ? userPoolBackstopEst.totalQ4W +
                          Number(parsedSimResult.amount) * sharesToTokens
                      : 0
                  )} BLND-USDC LP`}
                />
              </>
            )}
            {isLoading && (
              <Box
                sx={{
                  width: '100%',
                  display: 'flex',
                  justifyContent: 'center',
                  alignItems: 'center',
                }}
              >
                <CircularProgress color={'backstop' as any} />
              </Box>
            )}
          </TxOverview>
        )}

        {isError && (
          <AnvilAlert severity={disabledType} message={reason} extraContent={extraContent} />
        )}
      </Section>
    </Row>
  );
};<|MERGE_RESOLUTION|>--- conflicted
+++ resolved
@@ -26,13 +26,10 @@
 
 export const BackstopQueueAnvil: React.FC<PoolComponentProps> = ({ poolId }) => {
   const theme = useTheme();
-<<<<<<< HEAD
   const { viewType } = useSettings();
-  const { connected, walletAddress, backstopQueueWithdrawal, txType, txStatus } = useWallet();
-=======
+
   const { connected, walletAddress, backstopQueueWithdrawal, txType, txStatus, isLoading } =
     useWallet();
->>>>>>> aba8444b
 
   const backstop = useStore((state) => state.backstop);
   const backstopPoolData = useStore((state) => state.backstop?.pools?.get(poolId));
