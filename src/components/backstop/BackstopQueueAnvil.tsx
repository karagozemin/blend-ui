import {
  BackstopContract,
  PoolBackstopActionArgs,
  Q4W,
  parseResult,
} from '@blend-capital/blend-sdk';
import { Box, Typography, useTheme } from '@mui/material';
import { useMemo, useState } from 'react';
import { SorobanRpc } from 'stellar-sdk';
import { TxStatus, TxType, useWallet } from '../../contexts/wallet';
import { RPC_DEBOUNCE_DELAY, useDebouncedState } from '../../hooks/debounce';
import { useStore } from '../../store/store';
import { toBalance } from '../../utils/formatter';
import { scaleInputToBigInt } from '../../utils/scval';
import { InputBar } from '../common/InputBar';
import { OpaqueButton } from '../common/OpaqueButton';
import { PoolComponentProps } from '../common/PoolComponentProps';
import { Row } from '../common/Row';
import { Section, SectionSize } from '../common/Section';
import { SubmitError, TxOverview } from '../common/TxOverview';
import { Value } from '../common/Value';
import { ValueChange } from '../common/ValueChange';

export const BackstopQueueAnvil: React.FC<PoolComponentProps> = ({ poolId }) => {
  const theme = useTheme();
  const { connected, walletAddress, backstopQueueWithdrawal, txType, txStatus } = useWallet();

  const backstop = useStore((state) => state.backstop);
  const backstopPoolData = useStore((state) => state.backstop?.pools?.get(poolId));
  const userBackstopData = useStore((state) => state.backstopUserData);
  const userPoolBackstopEst = userBackstopData?.estimates.get(poolId);
  const backstopTokenPrice = backstop?.lpTokenPrice ?? 1;
  const decimals = 7;
  const sharesToTokens =
    Number(backstopPoolData?.poolBalance.tokens) /
    Number(backstopPoolData?.poolBalance.shares) /
    1e7;

  const [toQueue, setToQueue] = useState<string>('');
  const [simResponse, setSimResponse] = useState<SorobanRpc.Api.SimulateTransactionResponse>();
  const [parsedSimResult, setParsedSimResult] = useState<Q4W>();
  const [validDecimals, setValidDecimals] = useState<boolean>(true);

  useDebouncedState(toQueue, RPC_DEBOUNCE_DELAY, txType, async () => {
    handleSubmitTransaction(true);
  });

  if (txStatus === TxStatus.SUCCESS && txType === TxType.CONTRACT && Number(toQueue) != 0) {
    setToQueue('');
  }

<<<<<<< HEAD
=======
  const queuedBalance =
    userPoolBackstopEst && userPoolBackstopBalance
      ? (Number(userPoolBackstopBalance.shares - userPoolBackstopEst.notLockedShares) / 1e7) *
      sharesToTokens
      : 0;
  const availableToQueue = userPoolBackstopEst
    ? (Number(userPoolBackstopEst.notLockedShares) / 1e7) * sharesToTokens
    : 0;
>>>>>>> 3d5b7772
  // verify that the user can act
  const { isSubmitDisabled, isMaxDisabled, reason, disabledType } = useMemo(() => {
    const errorProps: SubmitError = {
      isSubmitDisabled: false,
      isMaxDisabled: false,
      reason: undefined,
      disabledType: undefined,
    };
    if (toQueue.split('.')[1]?.length > decimals) {
      setValidDecimals(false);
      errorProps.isSubmitDisabled = true;
      errorProps.isMaxDisabled = false;
      errorProps.reason = `You cannot input more than ${decimals} decimal places.`;
      errorProps.disabledType = 'warning';
    }
    return errorProps;
  }, [toQueue, userBackstopData]);

  const handleQueueMax = () => {
    if (userPoolBackstopEst && userPoolBackstopEst.tokens > 0) {
      setToQueue(userPoolBackstopEst.tokens.toFixed(7));
    }
  };
  const handleSubmitTransaction = async (sim: boolean) => {
    if (toQueue && connected && validDecimals) {
      let depositArgs: PoolBackstopActionArgs = {
        from: walletAddress,
        pool_address: poolId,
        amount: scaleInputToBigInt(toQueue, 7),
      };
      let response = await backstopQueueWithdrawal(depositArgs, sim);
      if (response) {
        setSimResponse(response);
        if (SorobanRpc.Api.isSimulationSuccess(response)) {
          setParsedSimResult(parseResult(response, BackstopContract.parsers.queueWithdrawal));
        }
      }
    }
  };

  return (
    <Row>
      <Section
        width={SectionSize.FULL}
        sx={{ padding: '0px', display: 'flex', flexDirection: 'column' }}
      >
        <Box
          sx={{
            background: theme.palette.backstop.opaque,
            width: '100%',
            borderRadius: '5px',
            padding: '12px',
            marginBottom: '12px',
            boxShadow: '0px 4px 4px rgba(0, 0, 0, 0.25)',
          }}
        >
          <Typography variant="body2" sx={{ marginLeft: '12px', marginBottom: '12px' }}>
            Amount to queue for withdrawal
          </Typography>
          <Box
            sx={{
              width: '100%',
              height: '35px',
              display: 'flex',
              flexDirection: 'row',
              marginBottom: '12px',
            }}
          >
            <InputBar
              symbol={'BLND-USDC LP'}
              value={toQueue}
              onValueChange={setToQueue}
              onSetMax={handleQueueMax}
              palette={theme.palette.backstop}
              sx={{ width: '100%' }}
              isMaxDisabled={isMaxDisabled}
            />
            <OpaqueButton
              onClick={() => handleSubmitTransaction(false)}
              palette={theme.palette.backstop}
              sx={{ minWidth: '108px', marginLeft: '12px', padding: '6px' }}
              disabled={isSubmitDisabled}
            >
              Queue
            </OpaqueButton>
          </Box>
          <Box sx={{ marginLeft: '12px' }}>
            <Typography variant="h5" sx={{ color: theme.palette.text.secondary }}>
              {`$${toBalance(Number(toQueue ?? 0) * backstopTokenPrice)}`}
            </Typography>
          </Box>
        </Box>
        <TxOverview
          isDisabled={isSubmitDisabled}
          disabledType={disabledType}
          reason={reason}
          simResponse={simResponse}
        >
          <Value title="Amount to queue" value={`${toQueue ?? '0'} BLND-USDC LP`} />
          <Value
            title="New queue expiration"
            value={new Date(Date.now() + 30 * 24 * 60 * 60 * 1000).toISOString().split('T')[0]}
          />

          <ValueChange
            title="Your total amount queued"
            curValue={`${toBalance(userPoolBackstopEst?.totalQ4W)} BLND-USDC LP`}
            newValue={`${toBalance(
              userPoolBackstopEst && parsedSimResult
                ? userPoolBackstopEst.totalQ4W + Number(parsedSimResult.amount) * sharesToTokens
                : 0
            )} BLND-USDC LP`}
          />
        </TxOverview>
      </Section>
    </Row>
  );
};<|MERGE_RESOLUTION|>--- conflicted
+++ resolved
@@ -49,17 +49,6 @@
     setToQueue('');
   }
 
-<<<<<<< HEAD
-=======
-  const queuedBalance =
-    userPoolBackstopEst && userPoolBackstopBalance
-      ? (Number(userPoolBackstopBalance.shares - userPoolBackstopEst.notLockedShares) / 1e7) *
-      sharesToTokens
-      : 0;
-  const availableToQueue = userPoolBackstopEst
-    ? (Number(userPoolBackstopEst.notLockedShares) / 1e7) * sharesToTokens
-    : 0;
->>>>>>> 3d5b7772
   // verify that the user can act
   const { isSubmitDisabled, isMaxDisabled, reason, disabledType } = useMemo(() => {
     const errorProps: SubmitError = {
