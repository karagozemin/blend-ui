--- conflicted
+++ resolved
@@ -2,11 +2,7 @@
 import ArrowForwardIcon from '@mui/icons-material/ArrowForward';
 import HelpOutline from '@mui/icons-material/HelpOutline';
 import { Box, Tooltip, Typography } from '@mui/material';
-<<<<<<< HEAD
-import { Address, scValToBigInt, SorobanRpc, xdr } from '@stellar/stellar-sdk';
-=======
 import { Address, Asset, SorobanRpc, scValToBigInt, xdr } from '@stellar/stellar-sdk';
->>>>>>> 534d49f5
 import type { NextPage } from 'next';
 import { useRouter } from 'next/router';
 import { useEffect, useState } from 'react';
