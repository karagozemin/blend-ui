--- conflicted
+++ resolved
@@ -1,7 +1,7 @@
 import { BackstopUser, PoolUser, Reserve } from '@blend-capital/blend-sdk';
 import { Address, Asset, Horizon } from 'stellar-sdk';
 import { StateCreator } from 'zustand';
-import { getTokenMetadataFromTOML, StellarTokenMetadata } from '../external/stellar-toml';
+import { StellarTokenMetadata, getTokenMetadataFromTOML } from '../external/stellar-toml';
 import { getTokenBalance } from '../external/token';
 import { BLEND_TESTNET_ASSET, USDC_TESTNET_ASSET } from '../utils/token_display';
 import { DataStore } from './store';
@@ -13,11 +13,8 @@
   account: Horizon.AccountResponse | undefined;
   isFunded: boolean | undefined;
   balances: Map<string, bigint>;
-<<<<<<< HEAD
   hasTrustline: Map<string, boolean>;
   assetStellarMetadata: Map<string, StellarTokenMetadata>;
-=======
->>>>>>> 785e1ca3
   backstopUserData: BackstopUser | undefined;
   userPoolData: Map<string, PoolUser>;
 
@@ -29,11 +26,8 @@
   account: undefined,
   isFunded: undefined,
   balances: new Map<string, bigint>(),
-<<<<<<< HEAD
   hasTrustline: new Map<string, boolean>(),
   assetStellarMetadata: new Map<string, StellarTokenMetadata>(),
-=======
->>>>>>> 785e1ca3
   backstopUserData: undefined,
   userPoolData: new Map<string, PoolUser>(),
 
@@ -73,11 +67,8 @@
       // load token balances for each unique reserve or fetch from the account response
       let user_pool_data = new Map<string, PoolUser>();
       let user_balances = new Map<string, bigint>();
-<<<<<<< HEAD
       let hasTrustline = new Map<string, boolean>();
       let assetStellarMetadata = new Map<string, StellarTokenMetadata>();
-=======
->>>>>>> 785e1ca3
       /**load usdc and blend balances manually first  */
       const usdcReserve: Asset = new Asset(
         USDC_TESTNET_ASSET.asset_code,
@@ -154,10 +145,7 @@
             // stellar asset, fetch balance from account response
             let balance_line = account.balances.find((balance) => {
               if (balance.asset_type == 'native') {
-<<<<<<< HEAD
                 hasTrustline.set(reserve.assetId, true);
-=======
->>>>>>> 785e1ca3
                 // @ts-ignore
                 return reserve.tokenMetadata.asset.isNative();
               }
@@ -169,14 +157,11 @@
               );
             });
 
-<<<<<<< HEAD
             if (!!balance_line?.balance) {
               hasTrustline.set(reserve.assetId, true);
             } else {
               hasTrustline.set(reserve.assetId, false);
             }
-=======
->>>>>>> 785e1ca3
             let balance_string = balance_line ? balance_line.balance.replace('.', '') : '0';
             user_balances.set(reserve.assetId, BigInt(balance_string));
             // load icon
@@ -187,11 +172,7 @@
               reserve.assetId,
               new Address(id)
             );
-<<<<<<< HEAD
             hasTrustline.set(reserve.assetId, balance > BigInt(0));
-=======
-
->>>>>>> 785e1ca3
             user_balances.set(reserve.assetId, balance);
           }
         }
@@ -202,11 +183,8 @@
         balances: user_balances,
         backstopUserData: backstop_user,
         userPoolData: user_pool_data,
-<<<<<<< HEAD
         hasTrustline,
         assetStellarMetadata,
-=======
->>>>>>> 785e1ca3
       });
     } catch (e) {
       console.error('Unable to load user data');
