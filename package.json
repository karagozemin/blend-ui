--- conflicted
+++ resolved
@@ -1,10 +1,7 @@
 {
   "name": "blend-ui",
-<<<<<<< HEAD
   "version": "1.3.0",
-=======
-  "version": "1.2.1",
->>>>>>> 6eda7738
+
   "private": true,
   "type": "module",
   "scripts": {
