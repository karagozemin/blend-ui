--- conflicted
+++ resolved
@@ -12,11 +12,7 @@
     "lint": "next lint"
   },
   "dependencies": {
-<<<<<<< HEAD
     "@blend-capital/blend-sdk": "2.1.0",
-=======
-    "@blend-capital/blend-sdk": "2.0.4",
->>>>>>> 7ba05ce8
     "@creit.tech/stellar-wallets-kit": "1.2.1",
     "@emotion/react": "^11.9.3",
     "@emotion/styled": "^11.9.3",
