{
  "name": "blend-ui",
  "version": "1.1.6",
  "private": true,
  "type": "module",
  "scripts": {
    "dev": "next dev",
    "build": "next build",
    "build:mainnet": "TARGET_ENV=production node loadEnv.js && next build",
    "build:testnet": "TARGET_ENV=testnet node loadEnv.js && next build",
    "start": "next start",
    "lint": "next lint"
  },
  "dependencies": {
<<<<<<< HEAD
    "@blend-capital/blend-sdk": "2.1.0",
    "@creit.tech/stellar-wallets-kit": "1.2.1",
=======
    "@blend-capital/blend-sdk": "2.1.1",
    "@creit.tech/stellar-wallets-kit": "1.2.3",
>>>>>>> c4e3bffb
    "@emotion/react": "^11.9.3",
    "@emotion/styled": "^11.9.3",
    "@mui/icons-material": "^5.8.4",
    "@mui/material": "^5.8.6",
    "@stellar/freighter-api": "^3.0.0",
    "@stellar/stellar-sdk": "12.3.0",
    "@tanstack/react-query": "5.52.0",
    "copy-to-clipboard": "^3.3.3",
    "next": "^14.2.11",
    "react": "^18.2.0",
    "react-countdown": "^2.3.5",
    "react-dom": "^18.2.0",
    "toml": "^3.0.0"
  },
  "devDependencies": {
    "@types/node": "18.0.0",
    "@types/react": "18.0.14",
    "@types/react-dom": "18.0.5",
    "eslint": "8.18.0",
    "eslint-config-next": "^13.3.0",
    "prettier": "^2.7.1",
    "tslib": "^2.5.0",
    "typescript": "4.7.4"
  },
  "packageManager": "^npm@9.5.0"
}<|MERGE_RESOLUTION|>--- conflicted
+++ resolved
@@ -12,13 +12,8 @@
     "lint": "next lint"
   },
   "dependencies": {
-<<<<<<< HEAD
-    "@blend-capital/blend-sdk": "2.1.0",
-    "@creit.tech/stellar-wallets-kit": "1.2.1",
-=======
     "@blend-capital/blend-sdk": "2.1.1",
     "@creit.tech/stellar-wallets-kit": "1.2.3",
->>>>>>> c4e3bffb
     "@emotion/react": "^11.9.3",
     "@emotion/styled": "^11.9.3",
     "@mui/icons-material": "^5.8.4",
